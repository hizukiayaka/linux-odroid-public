/*
 * INET		An implementation of the TCP/IP protocol suite for the LINUX
 *		operating system.  INET is implemented using the  BSD Socket
 *		interface as the means of communication with the user level.
 *
 *		Definitions for the Interfaces handler.
 *
 * Version:	@(#)dev.h	1.0.10	08/12/93
 *
 * Authors:	Ross Biro
 *		Fred N. van Kempen, <waltje@uWalt.NL.Mugnet.ORG>
 *		Corey Minyard <wf-rch!minyard@relay.EU.net>
 *		Donald J. Becker, <becker@cesdis.gsfc.nasa.gov>
 *		Alan Cox, <alan@lxorguk.ukuu.org.uk>
 *		Bjorn Ekwall. <bj0rn@blox.se>
 *              Pekka Riikonen <priikone@poseidon.pspt.fi>
 *
 *		This program is free software; you can redistribute it and/or
 *		modify it under the terms of the GNU General Public License
 *		as published by the Free Software Foundation; either version
 *		2 of the License, or (at your option) any later version.
 *
 *		Moved to /usr/include/linux for NET3
 */
#ifndef _LINUX_NETDEVICE_H
#define _LINUX_NETDEVICE_H

#include <linux/pm_qos.h>
#include <linux/timer.h>
#include <linux/bug.h>
#include <linux/delay.h>
#include <linux/atomic.h>
#include <asm/cache.h>
#include <asm/byteorder.h>

#include <linux/percpu.h>
#include <linux/rculist.h>
#include <linux/dmaengine.h>
#include <linux/workqueue.h>
#include <linux/dynamic_queue_limits.h>

#include <linux/ethtool.h>
#include <net/net_namespace.h>
#include <net/dsa.h>
#ifdef CONFIG_DCB
#include <net/dcbnl.h>
#endif
#include <net/netprio_cgroup.h>

#include <linux/netdev_features.h>
#include <linux/neighbour.h>
#include <uapi/linux/netdevice.h>

struct netpoll_info;
struct device;
struct phy_device;
/* 802.11 specific */
struct wireless_dev;
					/* source back-compat hooks */
#define SET_ETHTOOL_OPS(netdev,ops) \
	( (netdev)->ethtool_ops = (ops) )

void netdev_set_default_ethtool_ops(struct net_device *dev,
				    const struct ethtool_ops *ops);

/* hardware address assignment types */
#define NET_ADDR_PERM		0	/* address is permanent (default) */
#define NET_ADDR_RANDOM		1	/* address is generated randomly */
#define NET_ADDR_STOLEN		2	/* address is stolen from other device */
#define NET_ADDR_SET		3	/* address is set using
					 * dev_set_mac_address() */

/* Backlog congestion levels */
#define NET_RX_SUCCESS		0	/* keep 'em coming, baby */
#define NET_RX_DROP		1	/* packet dropped */

/*
 * Transmit return codes: transmit return codes originate from three different
 * namespaces:
 *
 * - qdisc return codes
 * - driver transmit return codes
 * - errno values
 *
 * Drivers are allowed to return any one of those in their hard_start_xmit()
 * function. Real network devices commonly used with qdiscs should only return
 * the driver transmit return codes though - when qdiscs are used, the actual
 * transmission happens asynchronously, so the value is not propagated to
 * higher layers. Virtual network devices transmit synchronously, in this case
 * the driver transmit return codes are consumed by dev_queue_xmit(), all
 * others are propagated to higher layers.
 */

/* qdisc ->enqueue() return codes. */
#define NET_XMIT_SUCCESS	0x00
#define NET_XMIT_DROP		0x01	/* skb dropped			*/
#define NET_XMIT_CN		0x02	/* congestion notification	*/
#define NET_XMIT_POLICED	0x03	/* skb is shot by police	*/
#define NET_XMIT_MASK		0x0f	/* qdisc flags in net/sch_generic.h */

/* NET_XMIT_CN is special. It does not guarantee that this packet is lost. It
 * indicates that the device will soon be dropping packets, or already drops
 * some packets of the same priority; prompting us to send less aggressively. */
#define net_xmit_eval(e)	((e) == NET_XMIT_CN ? 0 : (e))
#define net_xmit_errno(e)	((e) != NET_XMIT_CN ? -ENOBUFS : 0)

/* Driver transmit return codes */
#define NETDEV_TX_MASK		0xf0

enum netdev_tx {
	__NETDEV_TX_MIN	 = INT_MIN,	/* make sure enum is signed */
	NETDEV_TX_OK	 = 0x00,	/* driver took care of packet */
	NETDEV_TX_BUSY	 = 0x10,	/* driver tx path was busy*/
	NETDEV_TX_LOCKED = 0x20,	/* driver tx lock was already taken */
};
typedef enum netdev_tx netdev_tx_t;

/*
 * Current order: NETDEV_TX_MASK > NET_XMIT_MASK >= 0 is significant;
 * hard_start_xmit() return < NET_XMIT_MASK means skb was consumed.
 */
static inline bool dev_xmit_complete(int rc)
{
	/*
	 * Positive cases with an skb consumed by a driver:
	 * - successful transmission (rc == NETDEV_TX_OK)
	 * - error while transmitting (rc < 0)
	 * - error while queueing to a different device (rc & NET_XMIT_MASK)
	 */
	if (likely(rc < NET_XMIT_MASK))
		return true;

	return false;
}

/*
 *	Compute the worst case header length according to the protocols
 *	used.
 */

#if defined(CONFIG_WLAN) || IS_ENABLED(CONFIG_AX25)
# if defined(CONFIG_MAC80211_MESH)
#  define LL_MAX_HEADER 128
# else
#  define LL_MAX_HEADER 96
# endif
#else
# define LL_MAX_HEADER 32
#endif

#if !IS_ENABLED(CONFIG_NET_IPIP) && !IS_ENABLED(CONFIG_NET_IPGRE) && \
    !IS_ENABLED(CONFIG_IPV6_SIT) && !IS_ENABLED(CONFIG_IPV6_TUNNEL)
#define MAX_HEADER LL_MAX_HEADER
#else
#define MAX_HEADER (LL_MAX_HEADER + 48)
#endif

/*
 *	Old network device statistics. Fields are native words
 *	(unsigned long) so they can be read and written atomically.
 */

struct net_device_stats {
	unsigned long	rx_packets;
	unsigned long	tx_packets;
	unsigned long	rx_bytes;
	unsigned long	tx_bytes;
	unsigned long	rx_errors;
	unsigned long	tx_errors;
	unsigned long	rx_dropped;
	unsigned long	tx_dropped;
	unsigned long	multicast;
	unsigned long	collisions;
	unsigned long	rx_length_errors;
	unsigned long	rx_over_errors;
	unsigned long	rx_crc_errors;
	unsigned long	rx_frame_errors;
	unsigned long	rx_fifo_errors;
	unsigned long	rx_missed_errors;
	unsigned long	tx_aborted_errors;
	unsigned long	tx_carrier_errors;
	unsigned long	tx_fifo_errors;
	unsigned long	tx_heartbeat_errors;
	unsigned long	tx_window_errors;
	unsigned long	rx_compressed;
	unsigned long	tx_compressed;
};


#include <linux/cache.h>
#include <linux/skbuff.h>

#ifdef CONFIG_RPS
#include <linux/static_key.h>
extern struct static_key rps_needed;
#endif

struct neighbour;
struct neigh_parms;
struct sk_buff;

struct netdev_hw_addr {
	struct list_head	list;
	unsigned char		addr[MAX_ADDR_LEN];
	unsigned char		type;
#define NETDEV_HW_ADDR_T_LAN		1
#define NETDEV_HW_ADDR_T_SAN		2
#define NETDEV_HW_ADDR_T_SLAVE		3
#define NETDEV_HW_ADDR_T_UNICAST	4
#define NETDEV_HW_ADDR_T_MULTICAST	5
	bool			global_use;
	int			sync_cnt;
	int			refcount;
	int			synced;
	struct rcu_head		rcu_head;
};

struct netdev_hw_addr_list {
	struct list_head	list;
	int			count;
};

#define netdev_hw_addr_list_count(l) ((l)->count)
#define netdev_hw_addr_list_empty(l) (netdev_hw_addr_list_count(l) == 0)
#define netdev_hw_addr_list_for_each(ha, l) \
	list_for_each_entry(ha, &(l)->list, list)

#define netdev_uc_count(dev) netdev_hw_addr_list_count(&(dev)->uc)
#define netdev_uc_empty(dev) netdev_hw_addr_list_empty(&(dev)->uc)
#define netdev_for_each_uc_addr(ha, dev) \
	netdev_hw_addr_list_for_each(ha, &(dev)->uc)

#define netdev_mc_count(dev) netdev_hw_addr_list_count(&(dev)->mc)
#define netdev_mc_empty(dev) netdev_hw_addr_list_empty(&(dev)->mc)
#define netdev_for_each_mc_addr(ha, dev) \
	netdev_hw_addr_list_for_each(ha, &(dev)->mc)

struct hh_cache {
	u16		hh_len;
	u16		__pad;
	seqlock_t	hh_lock;

	/* cached hardware header; allow for machine alignment needs.        */
#define HH_DATA_MOD	16
#define HH_DATA_OFF(__len) \
	(HH_DATA_MOD - (((__len - 1) & (HH_DATA_MOD - 1)) + 1))
#define HH_DATA_ALIGN(__len) \
	(((__len)+(HH_DATA_MOD-1))&~(HH_DATA_MOD - 1))
	unsigned long	hh_data[HH_DATA_ALIGN(LL_MAX_HEADER) / sizeof(long)];
};

/* Reserve HH_DATA_MOD byte aligned hard_header_len, but at least that much.
 * Alternative is:
 *   dev->hard_header_len ? (dev->hard_header_len +
 *                           (HH_DATA_MOD - 1)) & ~(HH_DATA_MOD - 1) : 0
 *
 * We could use other alignment values, but we must maintain the
 * relationship HH alignment <= LL alignment.
 */
#define LL_RESERVED_SPACE(dev) \
	((((dev)->hard_header_len+(dev)->needed_headroom)&~(HH_DATA_MOD - 1)) + HH_DATA_MOD)
#define LL_RESERVED_SPACE_EXTRA(dev,extra) \
	((((dev)->hard_header_len+(dev)->needed_headroom+(extra))&~(HH_DATA_MOD - 1)) + HH_DATA_MOD)

struct header_ops {
	int	(*create) (struct sk_buff *skb, struct net_device *dev,
			   unsigned short type, const void *daddr,
			   const void *saddr, unsigned int len);
	int	(*parse)(const struct sk_buff *skb, unsigned char *haddr);
	int	(*rebuild)(struct sk_buff *skb);
	int	(*cache)(const struct neighbour *neigh, struct hh_cache *hh, __be16 type);
	void	(*cache_update)(struct hh_cache *hh,
				const struct net_device *dev,
				const unsigned char *haddr);
};

/* These flag bits are private to the generic network queueing
 * layer, they may not be explicitly referenced by any other
 * code.
 */

enum netdev_state_t {
	__LINK_STATE_START,
	__LINK_STATE_PRESENT,
	__LINK_STATE_NOCARRIER,
	__LINK_STATE_LINKWATCH_PENDING,
	__LINK_STATE_DORMANT,
};


/*
 * This structure holds at boot time configured netdevice settings. They
 * are then used in the device probing.
 */
struct netdev_boot_setup {
	char name[IFNAMSIZ];
	struct ifmap map;
};
#define NETDEV_BOOT_SETUP_MAX 8

int __init netdev_boot_setup(char *str);

/*
 * Structure for NAPI scheduling similar to tasklet but with weighting
 */
struct napi_struct {
	/* The poll_list must only be managed by the entity which
	 * changes the state of the NAPI_STATE_SCHED bit.  This means
	 * whoever atomically sets that bit can add this napi_struct
	 * to the per-cpu poll_list, and whoever clears that bit
	 * can remove from the list right before clearing the bit.
	 */
	struct list_head	poll_list;

	unsigned long		state;
	int			weight;
	unsigned int		gro_count;
	int			(*poll)(struct napi_struct *, int);
#ifdef CONFIG_NETPOLL
	spinlock_t		poll_lock;
	int			poll_owner;
#endif
	struct net_device	*dev;
	struct sk_buff		*gro_list;
	struct sk_buff		*skb;
	struct list_head	dev_list;
	struct hlist_node	napi_hash_node;
	unsigned int		napi_id;
};

enum {
	NAPI_STATE_SCHED,	/* Poll is scheduled */
	NAPI_STATE_DISABLE,	/* Disable pending */
	NAPI_STATE_NPSVC,	/* Netpoll - don't dequeue from poll_list */
	NAPI_STATE_HASHED,	/* In NAPI hash */
};

enum gro_result {
	GRO_MERGED,
	GRO_MERGED_FREE,
	GRO_HELD,
	GRO_NORMAL,
	GRO_DROP,
};
typedef enum gro_result gro_result_t;

/*
 * enum rx_handler_result - Possible return values for rx_handlers.
 * @RX_HANDLER_CONSUMED: skb was consumed by rx_handler, do not process it
 * further.
 * @RX_HANDLER_ANOTHER: Do another round in receive path. This is indicated in
 * case skb->dev was changed by rx_handler.
 * @RX_HANDLER_EXACT: Force exact delivery, no wildcard.
 * @RX_HANDLER_PASS: Do nothing, passe the skb as if no rx_handler was called.
 *
 * rx_handlers are functions called from inside __netif_receive_skb(), to do
 * special processing of the skb, prior to delivery to protocol handlers.
 *
 * Currently, a net_device can only have a single rx_handler registered. Trying
 * to register a second rx_handler will return -EBUSY.
 *
 * To register a rx_handler on a net_device, use netdev_rx_handler_register().
 * To unregister a rx_handler on a net_device, use
 * netdev_rx_handler_unregister().
 *
 * Upon return, rx_handler is expected to tell __netif_receive_skb() what to
 * do with the skb.
 *
 * If the rx_handler consumed to skb in some way, it should return
 * RX_HANDLER_CONSUMED. This is appropriate when the rx_handler arranged for
 * the skb to be delivered in some other ways.
 *
 * If the rx_handler changed skb->dev, to divert the skb to another
 * net_device, it should return RX_HANDLER_ANOTHER. The rx_handler for the
 * new device will be called if it exists.
 *
 * If the rx_handler consider the skb should be ignored, it should return
 * RX_HANDLER_EXACT. The skb will only be delivered to protocol handlers that
 * are registered on exact device (ptype->dev == skb->dev).
 *
 * If the rx_handler didn't changed skb->dev, but want the skb to be normally
 * delivered, it should return RX_HANDLER_PASS.
 *
 * A device without a registered rx_handler will behave as if rx_handler
 * returned RX_HANDLER_PASS.
 */

enum rx_handler_result {
	RX_HANDLER_CONSUMED,
	RX_HANDLER_ANOTHER,
	RX_HANDLER_EXACT,
	RX_HANDLER_PASS,
};
typedef enum rx_handler_result rx_handler_result_t;
typedef rx_handler_result_t rx_handler_func_t(struct sk_buff **pskb);

void __napi_schedule(struct napi_struct *n);

static inline bool napi_disable_pending(struct napi_struct *n)
{
	return test_bit(NAPI_STATE_DISABLE, &n->state);
}

/**
 *	napi_schedule_prep - check if napi can be scheduled
 *	@n: napi context
 *
 * Test if NAPI routine is already running, and if not mark
 * it as running.  This is used as a condition variable
 * insure only one NAPI poll instance runs.  We also make
 * sure there is no pending NAPI disable.
 */
static inline bool napi_schedule_prep(struct napi_struct *n)
{
	return !napi_disable_pending(n) &&
		!test_and_set_bit(NAPI_STATE_SCHED, &n->state);
}

/**
 *	napi_schedule - schedule NAPI poll
 *	@n: napi context
 *
 * Schedule NAPI poll routine to be called if it is not already
 * running.
 */
static inline void napi_schedule(struct napi_struct *n)
{
	if (napi_schedule_prep(n))
		__napi_schedule(n);
}

/* Try to reschedule poll. Called by dev->poll() after napi_complete().  */
static inline bool napi_reschedule(struct napi_struct *napi)
{
	if (napi_schedule_prep(napi)) {
		__napi_schedule(napi);
		return true;
	}
	return false;
}

/**
 *	napi_complete - NAPI processing complete
 *	@n: napi context
 *
 * Mark NAPI processing as complete.
 */
void __napi_complete(struct napi_struct *n);
void napi_complete(struct napi_struct *n);

/**
 *	napi_by_id - lookup a NAPI by napi_id
 *	@napi_id: hashed napi_id
 *
 * lookup @napi_id in napi_hash table
 * must be called under rcu_read_lock()
 */
struct napi_struct *napi_by_id(unsigned int napi_id);

/**
 *	napi_hash_add - add a NAPI to global hashtable
 *	@napi: napi context
 *
 * generate a new napi_id and store a @napi under it in napi_hash
 */
void napi_hash_add(struct napi_struct *napi);

/**
 *	napi_hash_del - remove a NAPI from global table
 *	@napi: napi context
 *
 * Warning: caller must observe rcu grace period
 * before freeing memory containing @napi
 */
void napi_hash_del(struct napi_struct *napi);

/**
 *	napi_disable - prevent NAPI from scheduling
 *	@n: napi context
 *
 * Stop NAPI from being scheduled on this context.
 * Waits till any outstanding processing completes.
 */
static inline void napi_disable(struct napi_struct *n)
{
	set_bit(NAPI_STATE_DISABLE, &n->state);
	while (test_and_set_bit(NAPI_STATE_SCHED, &n->state))
		msleep(1);
	clear_bit(NAPI_STATE_DISABLE, &n->state);
}

/**
 *	napi_enable - enable NAPI scheduling
 *	@n: napi context
 *
 * Resume NAPI from being scheduled on this context.
 * Must be paired with napi_disable.
 */
static inline void napi_enable(struct napi_struct *n)
{
	BUG_ON(!test_bit(NAPI_STATE_SCHED, &n->state));
	smp_mb__before_clear_bit();
	clear_bit(NAPI_STATE_SCHED, &n->state);
}

#ifdef CONFIG_SMP
/**
 *	napi_synchronize - wait until NAPI is not running
 *	@n: napi context
 *
 * Wait until NAPI is done being scheduled on this context.
 * Waits till any outstanding processing completes but
 * does not disable future activations.
 */
static inline void napi_synchronize(const struct napi_struct *n)
{
	while (test_bit(NAPI_STATE_SCHED, &n->state))
		msleep(1);
}
#else
# define napi_synchronize(n)	barrier()
#endif

enum netdev_queue_state_t {
	__QUEUE_STATE_DRV_XOFF,
	__QUEUE_STATE_STACK_XOFF,
	__QUEUE_STATE_FROZEN,
#define QUEUE_STATE_ANY_XOFF ((1 << __QUEUE_STATE_DRV_XOFF)		| \
			      (1 << __QUEUE_STATE_STACK_XOFF))
#define QUEUE_STATE_ANY_XOFF_OR_FROZEN (QUEUE_STATE_ANY_XOFF		| \
					(1 << __QUEUE_STATE_FROZEN))
};
/*
 * __QUEUE_STATE_DRV_XOFF is used by drivers to stop the transmit queue.  The
 * netif_tx_* functions below are used to manipulate this flag.  The
 * __QUEUE_STATE_STACK_XOFF flag is used by the stack to stop the transmit
 * queue independently.  The netif_xmit_*stopped functions below are called
 * to check if the queue has been stopped by the driver or stack (either
 * of the XOFF bits are set in the state).  Drivers should not need to call
 * netif_xmit*stopped functions, they should only be using netif_tx_*.
 */

struct netdev_queue {
/*
 * read mostly part
 */
	struct net_device	*dev;
	struct Qdisc		*qdisc;
	struct Qdisc		*qdisc_sleeping;
#ifdef CONFIG_SYSFS
	struct kobject		kobj;
#endif
#if defined(CONFIG_XPS) && defined(CONFIG_NUMA)
	int			numa_node;
#endif
/*
 * write mostly part
 */
	spinlock_t		_xmit_lock ____cacheline_aligned_in_smp;
	int			xmit_lock_owner;
	/*
	 * please use this field instead of dev->trans_start
	 */
	unsigned long		trans_start;

	/*
	 * Number of TX timeouts for this queue
	 * (/sys/class/net/DEV/Q/trans_timeout)
	 */
	unsigned long		trans_timeout;

	unsigned long		state;

#ifdef CONFIG_BQL
	struct dql		dql;
#endif
} ____cacheline_aligned_in_smp;

static inline int netdev_queue_numa_node_read(const struct netdev_queue *q)
{
#if defined(CONFIG_XPS) && defined(CONFIG_NUMA)
	return q->numa_node;
#else
	return NUMA_NO_NODE;
#endif
}

static inline void netdev_queue_numa_node_write(struct netdev_queue *q, int node)
{
#if defined(CONFIG_XPS) && defined(CONFIG_NUMA)
	q->numa_node = node;
#endif
}

#ifdef CONFIG_RPS
/*
 * This structure holds an RPS map which can be of variable length.  The
 * map is an array of CPUs.
 */
struct rps_map {
	unsigned int len;
	struct rcu_head rcu;
	u16 cpus[0];
};
#define RPS_MAP_SIZE(_num) (sizeof(struct rps_map) + ((_num) * sizeof(u16)))

/*
 * The rps_dev_flow structure contains the mapping of a flow to a CPU, the
 * tail pointer for that CPU's input queue at the time of last enqueue, and
 * a hardware filter index.
 */
struct rps_dev_flow {
	u16 cpu;
	u16 filter;
	unsigned int last_qtail;
};
#define RPS_NO_FILTER 0xffff

/*
 * The rps_dev_flow_table structure contains a table of flow mappings.
 */
struct rps_dev_flow_table {
	unsigned int mask;
	struct rcu_head rcu;
	struct rps_dev_flow flows[0];
};
#define RPS_DEV_FLOW_TABLE_SIZE(_num) (sizeof(struct rps_dev_flow_table) + \
    ((_num) * sizeof(struct rps_dev_flow)))

/*
 * The rps_sock_flow_table contains mappings of flows to the last CPU
 * on which they were processed by the application (set in recvmsg).
 */
struct rps_sock_flow_table {
	unsigned int mask;
	u16 ents[0];
};
#define	RPS_SOCK_FLOW_TABLE_SIZE(_num) (sizeof(struct rps_sock_flow_table) + \
    ((_num) * sizeof(u16)))

#define RPS_NO_CPU 0xffff

static inline void rps_record_sock_flow(struct rps_sock_flow_table *table,
					u32 hash)
{
	if (table && hash) {
		unsigned int cpu, index = hash & table->mask;

		/* We only give a hint, preemption can change cpu under us */
		cpu = raw_smp_processor_id();

		if (table->ents[index] != cpu)
			table->ents[index] = cpu;
	}
}

static inline void rps_reset_sock_flow(struct rps_sock_flow_table *table,
				       u32 hash)
{
	if (table && hash)
		table->ents[hash & table->mask] = RPS_NO_CPU;
}

extern struct rps_sock_flow_table __rcu *rps_sock_flow_table;

#ifdef CONFIG_RFS_ACCEL
bool rps_may_expire_flow(struct net_device *dev, u16 rxq_index, u32 flow_id,
			 u16 filter_id);
#endif

/* This structure contains an instance of an RX queue. */
struct netdev_rx_queue {
	struct rps_map __rcu		*rps_map;
	struct rps_dev_flow_table __rcu	*rps_flow_table;
	struct kobject			kobj;
	struct net_device		*dev;
} ____cacheline_aligned_in_smp;
#endif /* CONFIG_RPS */

#ifdef CONFIG_XPS
/*
 * This structure holds an XPS map which can be of variable length.  The
 * map is an array of queues.
 */
struct xps_map {
	unsigned int len;
	unsigned int alloc_len;
	struct rcu_head rcu;
	u16 queues[0];
};
#define XPS_MAP_SIZE(_num) (sizeof(struct xps_map) + ((_num) * sizeof(u16)))
#define XPS_MIN_MAP_ALLOC ((L1_CACHE_BYTES - sizeof(struct xps_map))	\
    / sizeof(u16))

/*
 * This structure holds all XPS maps for device.  Maps are indexed by CPU.
 */
struct xps_dev_maps {
	struct rcu_head rcu;
	struct xps_map __rcu *cpu_map[0];
};
#define XPS_DEV_MAPS_SIZE (sizeof(struct xps_dev_maps) +		\
    (nr_cpu_ids * sizeof(struct xps_map *)))
#endif /* CONFIG_XPS */

#define TC_MAX_QUEUE	16
#define TC_BITMASK	15
/* HW offloaded queuing disciplines txq count and offset maps */
struct netdev_tc_txq {
	u16 count;
	u16 offset;
};

#if defined(CONFIG_FCOE) || defined(CONFIG_FCOE_MODULE)
/*
 * This structure is to hold information about the device
 * configured to run FCoE protocol stack.
 */
struct netdev_fcoe_hbainfo {
	char	manufacturer[64];
	char	serial_number[64];
	char	hardware_version[64];
	char	driver_version[64];
	char	optionrom_version[64];
	char	firmware_version[64];
	char	model[256];
	char	model_description[256];
};
#endif

#define MAX_PHYS_PORT_ID_LEN 32

/* This structure holds a unique identifier to identify the
 * physical port used by a netdevice.
 */
struct netdev_phys_port_id {
	unsigned char id[MAX_PHYS_PORT_ID_LEN];
	unsigned char id_len;
};

/*
 * This structure defines the management hooks for network devices.
 * The following hooks can be defined; unless noted otherwise, they are
 * optional and can be filled with a null pointer.
 *
 * int (*ndo_init)(struct net_device *dev);
 *     This function is called once when network device is registered.
 *     The network device can use this to any late stage initializaton
 *     or semantic validattion. It can fail with an error code which will
 *     be propogated back to register_netdev
 *
 * void (*ndo_uninit)(struct net_device *dev);
 *     This function is called when device is unregistered or when registration
 *     fails. It is not called if init fails.
 *
 * int (*ndo_open)(struct net_device *dev);
 *     This function is called when network device transistions to the up
 *     state.
 *
 * int (*ndo_stop)(struct net_device *dev);
 *     This function is called when network device transistions to the down
 *     state.
 *
 * netdev_tx_t (*ndo_start_xmit)(struct sk_buff *skb,
 *                               struct net_device *dev);
 *	Called when a packet needs to be transmitted.
 *	Must return NETDEV_TX_OK , NETDEV_TX_BUSY.
 *        (can also return NETDEV_TX_LOCKED iff NETIF_F_LLTX)
 *	Required can not be NULL.
 *
 * u16 (*ndo_select_queue)(struct net_device *dev, struct sk_buff *skb);
 *	Called to decide which queue to when device supports multiple
 *	transmit queues.
 *
 * void (*ndo_change_rx_flags)(struct net_device *dev, int flags);
 *	This function is called to allow device receiver to make
 *	changes to configuration when multicast or promiscious is enabled.
 *
 * void (*ndo_set_rx_mode)(struct net_device *dev);
 *	This function is called device changes address list filtering.
 *	If driver handles unicast address filtering, it should set
 *	IFF_UNICAST_FLT to its priv_flags.
 *
 * int (*ndo_set_mac_address)(struct net_device *dev, void *addr);
 *	This function  is called when the Media Access Control address
 *	needs to be changed. If this interface is not defined, the
 *	mac address can not be changed.
 *
 * int (*ndo_validate_addr)(struct net_device *dev);
 *	Test if Media Access Control address is valid for the device.
 *
 * int (*ndo_do_ioctl)(struct net_device *dev, struct ifreq *ifr, int cmd);
 *	Called when a user request an ioctl which can't be handled by
 *	the generic interface code. If not defined ioctl's return
 *	not supported error code.
 *
 * int (*ndo_set_config)(struct net_device *dev, struct ifmap *map);
 *	Used to set network devices bus interface parameters. This interface
 *	is retained for legacy reason, new devices should use the bus
 *	interface (PCI) for low level management.
 *
 * int (*ndo_change_mtu)(struct net_device *dev, int new_mtu);
 *	Called when a user wants to change the Maximum Transfer Unit
 *	of a device. If not defined, any request to change MTU will
 *	will return an error.
 *
 * void (*ndo_tx_timeout)(struct net_device *dev);
 *	Callback uses when the transmitter has not made any progress
 *	for dev->watchdog ticks.
 *
 * struct rtnl_link_stats64* (*ndo_get_stats64)(struct net_device *dev,
 *                      struct rtnl_link_stats64 *storage);
 * struct net_device_stats* (*ndo_get_stats)(struct net_device *dev);
 *	Called when a user wants to get the network device usage
 *	statistics. Drivers must do one of the following:
 *	1. Define @ndo_get_stats64 to fill in a zero-initialised
 *	   rtnl_link_stats64 structure passed by the caller.
 *	2. Define @ndo_get_stats to update a net_device_stats structure
 *	   (which should normally be dev->stats) and return a pointer to
 *	   it. The structure may be changed asynchronously only if each
 *	   field is written atomically.
 *	3. Update dev->stats asynchronously and atomically, and define
 *	   neither operation.
 *
 * int (*ndo_vlan_rx_add_vid)(struct net_device *dev, __be16 proto, u16t vid);
 *	If device support VLAN filtering this function is called when a
 *	VLAN id is registered.
 *
 * int (*ndo_vlan_rx_kill_vid)(struct net_device *dev, unsigned short vid);
 *	If device support VLAN filtering this function is called when a
 *	VLAN id is unregistered.
 *
 * void (*ndo_poll_controller)(struct net_device *dev);
 *
 *	SR-IOV management functions.
 * int (*ndo_set_vf_mac)(struct net_device *dev, int vf, u8* mac);
 * int (*ndo_set_vf_vlan)(struct net_device *dev, int vf, u16 vlan, u8 qos);
 * int (*ndo_set_vf_tx_rate)(struct net_device *dev, int vf, int rate);
 * int (*ndo_set_vf_spoofchk)(struct net_device *dev, int vf, bool setting);
 * int (*ndo_get_vf_config)(struct net_device *dev,
 *			    int vf, struct ifla_vf_info *ivf);
 * int (*ndo_set_vf_link_state)(struct net_device *dev, int vf, int link_state);
 * int (*ndo_set_vf_port)(struct net_device *dev, int vf,
 *			  struct nlattr *port[]);
 * int (*ndo_get_vf_port)(struct net_device *dev, int vf, struct sk_buff *skb);
 * int (*ndo_setup_tc)(struct net_device *dev, u8 tc)
 * 	Called to setup 'tc' number of traffic classes in the net device. This
 * 	is always called from the stack with the rtnl lock held and netif tx
 * 	queues stopped. This allows the netdevice to perform queue management
 * 	safely.
 *
 *	Fiber Channel over Ethernet (FCoE) offload functions.
 * int (*ndo_fcoe_enable)(struct net_device *dev);
 *	Called when the FCoE protocol stack wants to start using LLD for FCoE
 *	so the underlying device can perform whatever needed configuration or
 *	initialization to support acceleration of FCoE traffic.
 *
 * int (*ndo_fcoe_disable)(struct net_device *dev);
 *	Called when the FCoE protocol stack wants to stop using LLD for FCoE
 *	so the underlying device can perform whatever needed clean-ups to
 *	stop supporting acceleration of FCoE traffic.
 *
 * int (*ndo_fcoe_ddp_setup)(struct net_device *dev, u16 xid,
 *			     struct scatterlist *sgl, unsigned int sgc);
 *	Called when the FCoE Initiator wants to initialize an I/O that
 *	is a possible candidate for Direct Data Placement (DDP). The LLD can
 *	perform necessary setup and returns 1 to indicate the device is set up
 *	successfully to perform DDP on this I/O, otherwise this returns 0.
 *
 * int (*ndo_fcoe_ddp_done)(struct net_device *dev,  u16 xid);
 *	Called when the FCoE Initiator/Target is done with the DDPed I/O as
 *	indicated by the FC exchange id 'xid', so the underlying device can
 *	clean up and reuse resources for later DDP requests.
 *
 * int (*ndo_fcoe_ddp_target)(struct net_device *dev, u16 xid,
 *			      struct scatterlist *sgl, unsigned int sgc);
 *	Called when the FCoE Target wants to initialize an I/O that
 *	is a possible candidate for Direct Data Placement (DDP). The LLD can
 *	perform necessary setup and returns 1 to indicate the device is set up
 *	successfully to perform DDP on this I/O, otherwise this returns 0.
 *
 * int (*ndo_fcoe_get_hbainfo)(struct net_device *dev,
 *			       struct netdev_fcoe_hbainfo *hbainfo);
 *	Called when the FCoE Protocol stack wants information on the underlying
 *	device. This information is utilized by the FCoE protocol stack to
 *	register attributes with Fiber Channel management service as per the
 *	FC-GS Fabric Device Management Information(FDMI) specification.
 *
 * int (*ndo_fcoe_get_wwn)(struct net_device *dev, u64 *wwn, int type);
 *	Called when the underlying device wants to override default World Wide
 *	Name (WWN) generation mechanism in FCoE protocol stack to pass its own
 *	World Wide Port Name (WWPN) or World Wide Node Name (WWNN) to the FCoE
 *	protocol stack to use.
 *
 *	RFS acceleration.
 * int (*ndo_rx_flow_steer)(struct net_device *dev, const struct sk_buff *skb,
 *			    u16 rxq_index, u32 flow_id);
 *	Set hardware filter for RFS.  rxq_index is the target queue index;
 *	flow_id is a flow ID to be passed to rps_may_expire_flow() later.
 *	Return the filter ID on success, or a negative error code.
 *
 *	Slave management functions (for bridge, bonding, etc).
 * int (*ndo_add_slave)(struct net_device *dev, struct net_device *slave_dev);
 *	Called to make another netdev an underling.
 *
 * int (*ndo_del_slave)(struct net_device *dev, struct net_device *slave_dev);
 *	Called to release previously enslaved netdev.
 *
 *      Feature/offload setting functions.
 * netdev_features_t (*ndo_fix_features)(struct net_device *dev,
 *		netdev_features_t features);
 *	Adjusts the requested feature flags according to device-specific
 *	constraints, and returns the resulting flags. Must not modify
 *	the device state.
 *
 * int (*ndo_set_features)(struct net_device *dev, netdev_features_t features);
 *	Called to update device configuration to new features. Passed
 *	feature set might be less than what was returned by ndo_fix_features()).
 *	Must return >0 or -errno if it changed dev->features itself.
 *
 * int (*ndo_fdb_add)(struct ndmsg *ndm, struct nlattr *tb[],
 *		      struct net_device *dev,
 *		      const unsigned char *addr, u16 flags)
 *	Adds an FDB entry to dev for addr.
 * int (*ndo_fdb_del)(struct ndmsg *ndm, struct nlattr *tb[],
 *		      struct net_device *dev,
 *		      const unsigned char *addr)
 *	Deletes the FDB entry from dev coresponding to addr.
 * int (*ndo_fdb_dump)(struct sk_buff *skb, struct netlink_callback *cb,
 *		       struct net_device *dev, int idx)
 *	Used to add FDB entries to dump requests. Implementers should add
 *	entries to skb and update idx with the number of entries.
 *
 * int (*ndo_bridge_setlink)(struct net_device *dev, struct nlmsghdr *nlh)
 * int (*ndo_bridge_getlink)(struct sk_buff *skb, u32 pid, u32 seq,
 *			     struct net_device *dev, u32 filter_mask)
 *
 * int (*ndo_change_carrier)(struct net_device *dev, bool new_carrier);
 *	Called to change device carrier. Soft-devices (like dummy, team, etc)
 *	which do not represent real hardware may define this to allow their
 *	userspace components to manage their virtual carrier state. Devices
 *	that determine carrier state from physical hardware properties (eg
 *	network cables) or protocol-dependent mechanisms (eg
 *	USB_CDC_NOTIFY_NETWORK_CONNECTION) should NOT implement this function.
 *
 * int (*ndo_get_phys_port_id)(struct net_device *dev,
 *			       struct netdev_phys_port_id *ppid);
 *	Called to get ID of physical port of this device. If driver does
 *	not implement this, it is assumed that the hw is not able to have
 *	multiple net devices on single physical port.
 *
 * void (*ndo_add_vxlan_port)(struct  net_device *dev,
 *			      sa_family_t sa_family, __be16 port);
 *	Called by vxlan to notiy a driver about the UDP port and socket
 *	address family that vxlan is listnening to. It is called only when
 *	a new port starts listening. The operation is protected by the
 *	vxlan_net->sock_lock.
 *
 * void (*ndo_del_vxlan_port)(struct  net_device *dev,
 *			      sa_family_t sa_family, __be16 port);
 *	Called by vxlan to notify the driver about a UDP port and socket
 *	address family that vxlan is not listening to anymore. The operation
 *	is protected by the vxlan_net->sock_lock.
 */
struct net_device_ops {
	int			(*ndo_init)(struct net_device *dev);
	void			(*ndo_uninit)(struct net_device *dev);
	int			(*ndo_open)(struct net_device *dev);
	int			(*ndo_stop)(struct net_device *dev);
	netdev_tx_t		(*ndo_start_xmit) (struct sk_buff *skb,
						   struct net_device *dev);
	u16			(*ndo_select_queue)(struct net_device *dev,
						    struct sk_buff *skb);
	void			(*ndo_change_rx_flags)(struct net_device *dev,
						       int flags);
	void			(*ndo_set_rx_mode)(struct net_device *dev);
	int			(*ndo_set_mac_address)(struct net_device *dev,
						       void *addr);
	int			(*ndo_validate_addr)(struct net_device *dev);
	int			(*ndo_do_ioctl)(struct net_device *dev,
					        struct ifreq *ifr, int cmd);
	int			(*ndo_set_config)(struct net_device *dev,
					          struct ifmap *map);
	int			(*ndo_change_mtu)(struct net_device *dev,
						  int new_mtu);
	int			(*ndo_neigh_setup)(struct net_device *dev,
						   struct neigh_parms *);
	void			(*ndo_tx_timeout) (struct net_device *dev);

	struct rtnl_link_stats64* (*ndo_get_stats64)(struct net_device *dev,
						     struct rtnl_link_stats64 *storage);
	struct net_device_stats* (*ndo_get_stats)(struct net_device *dev);

	int			(*ndo_vlan_rx_add_vid)(struct net_device *dev,
						       __be16 proto, u16 vid);
	int			(*ndo_vlan_rx_kill_vid)(struct net_device *dev,
						        __be16 proto, u16 vid);
#ifdef CONFIG_NET_POLL_CONTROLLER
	void                    (*ndo_poll_controller)(struct net_device *dev);
	int			(*ndo_netpoll_setup)(struct net_device *dev,
						     struct netpoll_info *info,
						     gfp_t gfp);
	void			(*ndo_netpoll_cleanup)(struct net_device *dev);
#endif
#ifdef CONFIG_NET_RX_BUSY_POLL
	int			(*ndo_busy_poll)(struct napi_struct *dev);
#endif
	int			(*ndo_set_vf_mac)(struct net_device *dev,
						  int queue, u8 *mac);
	int			(*ndo_set_vf_vlan)(struct net_device *dev,
						   int queue, u16 vlan, u8 qos);
	int			(*ndo_set_vf_tx_rate)(struct net_device *dev,
						      int vf, int rate);
	int			(*ndo_set_vf_spoofchk)(struct net_device *dev,
						       int vf, bool setting);
	int			(*ndo_get_vf_config)(struct net_device *dev,
						     int vf,
						     struct ifla_vf_info *ivf);
	int			(*ndo_set_vf_link_state)(struct net_device *dev,
							 int vf, int link_state);
	int			(*ndo_set_vf_port)(struct net_device *dev,
						   int vf,
						   struct nlattr *port[]);
	int			(*ndo_get_vf_port)(struct net_device *dev,
						   int vf, struct sk_buff *skb);
	int			(*ndo_setup_tc)(struct net_device *dev, u8 tc);
#if IS_ENABLED(CONFIG_FCOE)
	int			(*ndo_fcoe_enable)(struct net_device *dev);
	int			(*ndo_fcoe_disable)(struct net_device *dev);
	int			(*ndo_fcoe_ddp_setup)(struct net_device *dev,
						      u16 xid,
						      struct scatterlist *sgl,
						      unsigned int sgc);
	int			(*ndo_fcoe_ddp_done)(struct net_device *dev,
						     u16 xid);
	int			(*ndo_fcoe_ddp_target)(struct net_device *dev,
						       u16 xid,
						       struct scatterlist *sgl,
						       unsigned int sgc);
	int			(*ndo_fcoe_get_hbainfo)(struct net_device *dev,
							struct netdev_fcoe_hbainfo *hbainfo);
#endif

#if IS_ENABLED(CONFIG_LIBFCOE)
#define NETDEV_FCOE_WWNN 0
#define NETDEV_FCOE_WWPN 1
	int			(*ndo_fcoe_get_wwn)(struct net_device *dev,
						    u64 *wwn, int type);
#endif

#ifdef CONFIG_RFS_ACCEL
	int			(*ndo_rx_flow_steer)(struct net_device *dev,
						     const struct sk_buff *skb,
						     u16 rxq_index,
						     u32 flow_id);
#endif
	int			(*ndo_add_slave)(struct net_device *dev,
						 struct net_device *slave_dev);
	int			(*ndo_del_slave)(struct net_device *dev,
						 struct net_device *slave_dev);
	netdev_features_t	(*ndo_fix_features)(struct net_device *dev,
						    netdev_features_t features);
	int			(*ndo_set_features)(struct net_device *dev,
						    netdev_features_t features);
	int			(*ndo_neigh_construct)(struct neighbour *n);
	void			(*ndo_neigh_destroy)(struct neighbour *n);

	int			(*ndo_fdb_add)(struct ndmsg *ndm,
					       struct nlattr *tb[],
					       struct net_device *dev,
					       const unsigned char *addr,
					       u16 flags);
	int			(*ndo_fdb_del)(struct ndmsg *ndm,
					       struct nlattr *tb[],
					       struct net_device *dev,
					       const unsigned char *addr);
	int			(*ndo_fdb_dump)(struct sk_buff *skb,
						struct netlink_callback *cb,
						struct net_device *dev,
						int idx);

	int			(*ndo_bridge_setlink)(struct net_device *dev,
						      struct nlmsghdr *nlh);
	int			(*ndo_bridge_getlink)(struct sk_buff *skb,
						      u32 pid, u32 seq,
						      struct net_device *dev,
						      u32 filter_mask);
	int			(*ndo_bridge_dellink)(struct net_device *dev,
						      struct nlmsghdr *nlh);
	int			(*ndo_change_carrier)(struct net_device *dev,
						      bool new_carrier);
	int			(*ndo_get_phys_port_id)(struct net_device *dev,
							struct netdev_phys_port_id *ppid);
	void			(*ndo_add_vxlan_port)(struct  net_device *dev,
						      sa_family_t sa_family,
						      __be16 port);
	void			(*ndo_del_vxlan_port)(struct  net_device *dev,
						      sa_family_t sa_family,
						      __be16 port);
};

/*
 *	The DEVICE structure.
 *	Actually, this whole structure is a big mistake.  It mixes I/O
 *	data with strictly "high-level" data, and it has to know about
 *	almost every data structure used in the INET module.
 *
 *	FIXME: cleanup struct net_device such that network protocol info
 *	moves out.
 */

struct net_device {

	/*
	 * This is the first field of the "visible" part of this structure
	 * (i.e. as seen by users in the "Space.c" file).  It is the name
	 * of the interface.
	 */
	char			name[IFNAMSIZ];

	/* device name hash chain, please keep it close to name[] */
	struct hlist_node	name_hlist;

	/* snmp alias */
	char 			*ifalias;

	/*
	 *	I/O specific fields
	 *	FIXME: Merge these and struct ifmap into one
	 */
	unsigned long		mem_end;	/* shared mem end	*/
	unsigned long		mem_start;	/* shared mem start	*/
	unsigned long		base_addr;	/* device I/O address	*/
	unsigned int		irq;		/* device IRQ number	*/

	/*
	 *	Some hardware also needs these fields, but they are not
	 *	part of the usual set specified in Space.c.
	 */

	unsigned long		state;

	struct list_head	dev_list;
	struct list_head	napi_list;
	struct list_head	unreg_list;

	/* directly linked devices, like slaves for bonding */
	struct {
		struct list_head upper;
		struct list_head lower;
	} adj_list;

	/* all linked devices, *including* neighbours */
	struct {
		struct list_head upper;
		struct list_head lower;
	} all_adj_list;


	/* currently active device features */
	netdev_features_t	features;
	/* user-changeable features */
	netdev_features_t	hw_features;
	/* user-requested features */
	netdev_features_t	wanted_features;
	/* mask of features inheritable by VLAN devices */
	netdev_features_t	vlan_features;
	/* mask of features inherited by encapsulating devices
	 * This field indicates what encapsulation offloads
	 * the hardware is capable of doing, and drivers will
	 * need to set them appropriately.
	 */
	netdev_features_t	hw_enc_features;
	/* mask of fetures inheritable by MPLS */
	netdev_features_t	mpls_features;

	/* Interface index. Unique device identifier	*/
	int			ifindex;
	int			iflink;

	struct net_device_stats	stats;
	atomic_long_t		rx_dropped; /* dropped packets by core network
					     * Do not use this in drivers.
					     */

#ifdef CONFIG_WIRELESS_EXT
	/* List of functions to handle Wireless Extensions (instead of ioctl).
	 * See <net/iw_handler.h> for details. Jean II */
	const struct iw_handler_def *	wireless_handlers;
	/* Instance data managed by the core of Wireless Extensions. */
	struct iw_public_data *	wireless_data;
#endif
	/* Management operations */
	const struct net_device_ops *netdev_ops;
	const struct ethtool_ops *ethtool_ops;

	/* Hardware header description */
	const struct header_ops *header_ops;

	unsigned int		flags;	/* interface flags (a la BSD)	*/
	unsigned int		priv_flags; /* Like 'flags' but invisible to userspace.
					     * See if.h for definitions. */
	unsigned short		gflags;
	unsigned short		padded;	/* How much padding added by alloc_netdev() */

	unsigned char		operstate; /* RFC2863 operstate */
	unsigned char		link_mode; /* mapping policy to operstate */

	unsigned char		if_port;	/* Selectable AUI, TP,..*/
	unsigned char		dma;		/* DMA channel		*/

	unsigned int		mtu;	/* interface MTU value		*/
	unsigned short		type;	/* interface hardware type	*/
	unsigned short		hard_header_len;	/* hardware hdr length	*/

	/* extra head- and tailroom the hardware may need, but not in all cases
	 * can this be guaranteed, especially tailroom. Some cases also use
	 * LL_MAX_HEADER instead to allocate the skb.
	 */
	unsigned short		needed_headroom;
	unsigned short		needed_tailroom;

	/* Interface address info. */
	unsigned char		perm_addr[MAX_ADDR_LEN]; /* permanent hw address */
	unsigned char		addr_assign_type; /* hw address assignment type */
	unsigned char		addr_len;	/* hardware address length	*/
	unsigned char		neigh_priv_len;
	unsigned short          dev_id;		/* Used to differentiate devices
						 * that share the same link
						 * layer address
						 */
	spinlock_t		addr_list_lock;
	struct netdev_hw_addr_list	uc;	/* Unicast mac addresses */
	struct netdev_hw_addr_list	mc;	/* Multicast mac addresses */
	struct netdev_hw_addr_list	dev_addrs; /* list of device
						    * hw addresses
						    */
#ifdef CONFIG_SYSFS
	struct kset		*queues_kset;
#endif

	bool			uc_promisc;
	unsigned int		promiscuity;
	unsigned int		allmulti;


	/* Protocol specific pointers */

#if IS_ENABLED(CONFIG_VLAN_8021Q)
	struct vlan_info __rcu	*vlan_info;	/* VLAN info */
#endif
#if IS_ENABLED(CONFIG_NET_DSA)
	struct dsa_switch_tree	*dsa_ptr;	/* dsa specific data */
#endif
	void 			*atalk_ptr;	/* AppleTalk link 	*/
	struct in_device __rcu	*ip_ptr;	/* IPv4 specific data	*/
	struct dn_dev __rcu     *dn_ptr;        /* DECnet specific data */
	struct inet6_dev __rcu	*ip6_ptr;       /* IPv6 specific data */
	void			*ax25_ptr;	/* AX.25 specific data */
	struct wireless_dev	*ieee80211_ptr;	/* IEEE 802.11 specific data,
						   assign before registering */

/*
 * Cache lines mostly used on receive path (including eth_type_trans())
 */
	unsigned long		last_rx;	/* Time of last Rx
						 * This should not be set in
						 * drivers, unless really needed,
						 * because network stack (bonding)
						 * use it if/when necessary, to
						 * avoid dirtying this cache line.
						 */

	/* Interface address info used in eth_type_trans() */
	unsigned char		*dev_addr;	/* hw address, (before bcast
						   because most packets are
						   unicast) */


#ifdef CONFIG_RPS
	struct netdev_rx_queue	*_rx;

	/* Number of RX queues allocated at register_netdev() time */
	unsigned int		num_rx_queues;

	/* Number of RX queues currently active in device */
	unsigned int		real_num_rx_queues;

#endif

	rx_handler_func_t __rcu	*rx_handler;
	void __rcu		*rx_handler_data;

	struct netdev_queue __rcu *ingress_queue;
	unsigned char		broadcast[MAX_ADDR_LEN];	/* hw bcast add	*/


/*
 * Cache lines mostly used on transmit path
 */
	struct netdev_queue	*_tx ____cacheline_aligned_in_smp;

	/* Number of TX queues allocated at alloc_netdev_mq() time  */
	unsigned int		num_tx_queues;

	/* Number of TX queues currently active in device  */
	unsigned int		real_num_tx_queues;

	/* root qdisc from userspace point of view */
	struct Qdisc		*qdisc;

	unsigned long		tx_queue_len;	/* Max frames per queue allowed */
	spinlock_t		tx_global_lock;

#ifdef CONFIG_XPS
	struct xps_dev_maps __rcu *xps_maps;
#endif
#ifdef CONFIG_RFS_ACCEL
	/* CPU reverse-mapping for RX completion interrupts, indexed
	 * by RX queue number.  Assigned by driver.  This must only be
	 * set if the ndo_rx_flow_steer operation is defined. */
	struct cpu_rmap		*rx_cpu_rmap;
#endif

	/* These may be needed for future network-power-down code. */

	/*
	 * trans_start here is expensive for high speed devices on SMP,
	 * please use netdev_queue->trans_start instead.
	 */
	unsigned long		trans_start;	/* Time (in jiffies) of last Tx	*/

	int			watchdog_timeo; /* used by dev_watchdog() */
	struct timer_list	watchdog_timer;

	/* Number of references to this device */
	int __percpu		*pcpu_refcnt;

	/* delayed register/unregister */
	struct list_head	todo_list;
	/* device index hash chain */
	struct hlist_node	index_hlist;

	struct list_head	link_watch_list;

	/* register/unregister state machine */
	enum { NETREG_UNINITIALIZED=0,
	       NETREG_REGISTERED,	/* completed register_netdevice */
	       NETREG_UNREGISTERING,	/* called unregister_netdevice */
	       NETREG_UNREGISTERED,	/* completed unregister todo */
	       NETREG_RELEASED,		/* called free_netdev */
	       NETREG_DUMMY,		/* dummy device for NAPI poll */
	} reg_state:8;

	bool dismantle; /* device is going do be freed */

	enum {
		RTNL_LINK_INITIALIZED,
		RTNL_LINK_INITIALIZING,
	} rtnl_link_state:16;

	/* Called from unregister, can be used to call free_netdev */
	void (*destructor)(struct net_device *dev);

#ifdef CONFIG_NETPOLL
	struct netpoll_info __rcu	*npinfo;
#endif

#ifdef CONFIG_NET_NS
	/* Network namespace this network device is inside */
	struct net		*nd_net;
#endif

	/* mid-layer private */
	union {
		void				*ml_priv;
		struct pcpu_lstats __percpu	*lstats; /* loopback stats */
		struct pcpu_tstats __percpu	*tstats; /* tunnel stats */
		struct pcpu_dstats __percpu	*dstats; /* dummy stats */
		struct pcpu_vstats __percpu	*vstats; /* veth stats */
	};
	/* GARP */
	struct garp_port __rcu	*garp_port;
	/* MRP */
	struct mrp_port __rcu	*mrp_port;

	/* class/net/name entry */
	struct device		dev;
	/* space for optional device, statistics, and wireless sysfs groups */
	const struct attribute_group *sysfs_groups[4];

	/* rtnetlink link ops */
	const struct rtnl_link_ops *rtnl_link_ops;

	/* for setting kernel sock attribute on TCP connection setup */
#define GSO_MAX_SIZE		65536
	unsigned int		gso_max_size;
#define GSO_MAX_SEGS		65535
	u16			gso_max_segs;

#ifdef CONFIG_DCB
	/* Data Center Bridging netlink ops */
	const struct dcbnl_rtnl_ops *dcbnl_ops;
#endif
	u8 num_tc;
	struct netdev_tc_txq tc_to_txq[TC_MAX_QUEUE];
	u8 prio_tc_map[TC_BITMASK + 1];

#if IS_ENABLED(CONFIG_FCOE)
	/* max exchange id for FCoE LRO by ddp */
	unsigned int		fcoe_ddp_xid;
#endif
#if IS_ENABLED(CONFIG_NETPRIO_CGROUP)
	struct netprio_map __rcu *priomap;
#endif
	/* phy device may attach itself for hardware timestamping */
	struct phy_device *phydev;

	struct lock_class_key *qdisc_tx_busylock;

	/* group the device belongs to */
	int group;

	struct pm_qos_request	pm_qos_req;
};
#define to_net_dev(d) container_of(d, struct net_device, dev)

#define	NETDEV_ALIGN		32

static inline
int netdev_get_prio_tc_map(const struct net_device *dev, u32 prio)
{
	return dev->prio_tc_map[prio & TC_BITMASK];
}

static inline
int netdev_set_prio_tc_map(struct net_device *dev, u8 prio, u8 tc)
{
	if (tc >= dev->num_tc)
		return -EINVAL;

	dev->prio_tc_map[prio & TC_BITMASK] = tc & TC_BITMASK;
	return 0;
}

static inline
void netdev_reset_tc(struct net_device *dev)
{
	dev->num_tc = 0;
	memset(dev->tc_to_txq, 0, sizeof(dev->tc_to_txq));
	memset(dev->prio_tc_map, 0, sizeof(dev->prio_tc_map));
}

static inline
int netdev_set_tc_queue(struct net_device *dev, u8 tc, u16 count, u16 offset)
{
	if (tc >= dev->num_tc)
		return -EINVAL;

	dev->tc_to_txq[tc].count = count;
	dev->tc_to_txq[tc].offset = offset;
	return 0;
}

static inline
int netdev_set_num_tc(struct net_device *dev, u8 num_tc)
{
	if (num_tc > TC_MAX_QUEUE)
		return -EINVAL;

	dev->num_tc = num_tc;
	return 0;
}

static inline
int netdev_get_num_tc(struct net_device *dev)
{
	return dev->num_tc;
}

static inline
struct netdev_queue *netdev_get_tx_queue(const struct net_device *dev,
					 unsigned int index)
{
	return &dev->_tx[index];
}

static inline void netdev_for_each_tx_queue(struct net_device *dev,
					    void (*f)(struct net_device *,
						      struct netdev_queue *,
						      void *),
					    void *arg)
{
	unsigned int i;

	for (i = 0; i < dev->num_tx_queues; i++)
		f(dev, &dev->_tx[i], arg);
}

struct netdev_queue *netdev_pick_tx(struct net_device *dev,
				    struct sk_buff *skb);
u16 __netdev_pick_tx(struct net_device *dev, struct sk_buff *skb);

/*
 * Net namespace inlines
 */
static inline
struct net *dev_net(const struct net_device *dev)
{
	return read_pnet(&dev->nd_net);
}

static inline
void dev_net_set(struct net_device *dev, struct net *net)
{
#ifdef CONFIG_NET_NS
	release_net(dev->nd_net);
	dev->nd_net = hold_net(net);
#endif
}

static inline bool netdev_uses_dsa_tags(struct net_device *dev)
{
#ifdef CONFIG_NET_DSA_TAG_DSA
	if (dev->dsa_ptr != NULL)
		return dsa_uses_dsa_tags(dev->dsa_ptr);
#endif

	return 0;
}

static inline bool netdev_uses_trailer_tags(struct net_device *dev)
{
#ifdef CONFIG_NET_DSA_TAG_TRAILER
	if (dev->dsa_ptr != NULL)
		return dsa_uses_trailer_tags(dev->dsa_ptr);
#endif

	return 0;
}

/**
 *	netdev_priv - access network device private data
 *	@dev: network device
 *
 * Get network device private data
 */
static inline void *netdev_priv(const struct net_device *dev)
{
	return (char *)dev + ALIGN(sizeof(struct net_device), NETDEV_ALIGN);
}

/* Set the sysfs physical device reference for the network logical device
 * if set prior to registration will cause a symlink during initialization.
 */
#define SET_NETDEV_DEV(net, pdev)	((net)->dev.parent = (pdev))

/* Set the sysfs device type for the network logical device to allow
 * fin grained indentification of different network device types. For
 * example Ethernet, Wirelss LAN, Bluetooth, WiMAX etc.
 */
#define SET_NETDEV_DEVTYPE(net, devtype)	((net)->dev.type = (devtype))

/* Default NAPI poll() weight
 * Device drivers are strongly advised to not use bigger value
 */
#define NAPI_POLL_WEIGHT 64

/**
 *	netif_napi_add - initialize a napi context
 *	@dev:  network device
 *	@napi: napi context
 *	@poll: polling function
 *	@weight: default weight
 *
 * netif_napi_add() must be used to initialize a napi context prior to calling
 * *any* of the other napi related functions.
 */
void netif_napi_add(struct net_device *dev, struct napi_struct *napi,
		    int (*poll)(struct napi_struct *, int), int weight);

/**
 *  netif_napi_del - remove a napi context
 *  @napi: napi context
 *
 *  netif_napi_del() removes a napi context from the network device napi list
 */
void netif_napi_del(struct napi_struct *napi);

struct napi_gro_cb {
	/* Virtual address of skb_shinfo(skb)->frags[0].page + offset. */
	void *frag0;

	/* Length of frag0. */
	unsigned int frag0_len;

	/* This indicates where we are processing relative to skb->data. */
	int data_offset;

	/* This is non-zero if the packet cannot be merged with the new skb. */
	int flush;

	/* Number of segments aggregated. */
	u16	count;

	/* This is non-zero if the packet may be of the same flow. */
	u8	same_flow;

	/* Free the skb? */
	u8	free;
#define NAPI_GRO_FREE		  1
#define NAPI_GRO_FREE_STOLEN_HEAD 2

	/* jiffies when first packet was created/queued */
	unsigned long age;

	/* Used in ipv6_gro_receive() */
	int	proto;

	/* used in skb_gro_receive() slow path */
	struct sk_buff *last;
};

#define NAPI_GRO_CB(skb) ((struct napi_gro_cb *)(skb)->cb)

struct packet_type {
	__be16			type;	/* This is really htons(ether_type). */
	struct net_device	*dev;	/* NULL is wildcarded here	     */
	int			(*func) (struct sk_buff *,
					 struct net_device *,
					 struct packet_type *,
					 struct net_device *);
	bool			(*id_match)(struct packet_type *ptype,
					    struct sock *sk);
	void			*af_packet_priv;
	struct list_head	list;
};

struct offload_callbacks {
	struct sk_buff		*(*gso_segment)(struct sk_buff *skb,
						netdev_features_t features);
	int			(*gso_send_check)(struct sk_buff *skb);
	struct sk_buff		**(*gro_receive)(struct sk_buff **head,
					       struct sk_buff *skb);
	int			(*gro_complete)(struct sk_buff *skb);
};

struct packet_offload {
	__be16			 type;	/* This is really htons(ether_type). */
	struct offload_callbacks callbacks;
	struct list_head	 list;
};

#include <linux/notifier.h>

/* netdevice notifier chain. Please remember to update the rtnetlink
 * notification exclusion list in rtnetlink_event() when adding new
 * types.
 */
#define NETDEV_UP	0x0001	/* For now you can't veto a device up/down */
#define NETDEV_DOWN	0x0002
#define NETDEV_REBOOT	0x0003	/* Tell a protocol stack a network interface
				   detected a hardware crash and restarted
				   - we can use this eg to kick tcp sessions
				   once done */
#define NETDEV_CHANGE	0x0004	/* Notify device state change */
#define NETDEV_REGISTER 0x0005
#define NETDEV_UNREGISTER	0x0006
#define NETDEV_CHANGEMTU	0x0007
#define NETDEV_CHANGEADDR	0x0008
#define NETDEV_GOING_DOWN	0x0009
#define NETDEV_CHANGENAME	0x000A
#define NETDEV_FEAT_CHANGE	0x000B
#define NETDEV_BONDING_FAILOVER 0x000C
#define NETDEV_PRE_UP		0x000D
#define NETDEV_PRE_TYPE_CHANGE	0x000E
#define NETDEV_POST_TYPE_CHANGE	0x000F
#define NETDEV_POST_INIT	0x0010
#define NETDEV_UNREGISTER_FINAL 0x0011
#define NETDEV_RELEASE		0x0012
#define NETDEV_NOTIFY_PEERS	0x0013
#define NETDEV_JOIN		0x0014
#define NETDEV_CHANGEUPPER	0x0015
#define NETDEV_RESEND_IGMP	0x0016

int register_netdevice_notifier(struct notifier_block *nb);
int unregister_netdevice_notifier(struct notifier_block *nb);

struct netdev_notifier_info {
	struct net_device *dev;
};

struct netdev_notifier_change_info {
	struct netdev_notifier_info info; /* must be first */
	unsigned int flags_changed;
};

static inline void netdev_notifier_info_init(struct netdev_notifier_info *info,
					     struct net_device *dev)
{
	info->dev = dev;
}

static inline struct net_device *
netdev_notifier_info_to_dev(const struct netdev_notifier_info *info)
{
	return info->dev;
}

int call_netdevice_notifiers_info(unsigned long val, struct net_device *dev,
				  struct netdev_notifier_info *info);
int call_netdevice_notifiers(unsigned long val, struct net_device *dev);


extern rwlock_t				dev_base_lock;		/* Device list lock */

#define for_each_netdev(net, d)		\
		list_for_each_entry(d, &(net)->dev_base_head, dev_list)
#define for_each_netdev_reverse(net, d)	\
		list_for_each_entry_reverse(d, &(net)->dev_base_head, dev_list)
#define for_each_netdev_rcu(net, d)		\
		list_for_each_entry_rcu(d, &(net)->dev_base_head, dev_list)
#define for_each_netdev_safe(net, d, n)	\
		list_for_each_entry_safe(d, n, &(net)->dev_base_head, dev_list)
#define for_each_netdev_continue(net, d)		\
		list_for_each_entry_continue(d, &(net)->dev_base_head, dev_list)
#define for_each_netdev_continue_rcu(net, d)		\
	list_for_each_entry_continue_rcu(d, &(net)->dev_base_head, dev_list)
#define for_each_netdev_in_bond_rcu(bond, slave)	\
		for_each_netdev_rcu(&init_net, slave)	\
			if (netdev_master_upper_dev_get_rcu(slave) == bond)
#define net_device_entry(lh)	list_entry(lh, struct net_device, dev_list)

static inline struct net_device *next_net_device(struct net_device *dev)
{
	struct list_head *lh;
	struct net *net;

	net = dev_net(dev);
	lh = dev->dev_list.next;
	return lh == &net->dev_base_head ? NULL : net_device_entry(lh);
}

static inline struct net_device *next_net_device_rcu(struct net_device *dev)
{
	struct list_head *lh;
	struct net *net;

	net = dev_net(dev);
	lh = rcu_dereference(list_next_rcu(&dev->dev_list));
	return lh == &net->dev_base_head ? NULL : net_device_entry(lh);
}

static inline struct net_device *first_net_device(struct net *net)
{
	return list_empty(&net->dev_base_head) ? NULL :
		net_device_entry(net->dev_base_head.next);
}

static inline struct net_device *first_net_device_rcu(struct net *net)
{
	struct list_head *lh = rcu_dereference(list_next_rcu(&net->dev_base_head));

	return lh == &net->dev_base_head ? NULL : net_device_entry(lh);
}

int netdev_boot_setup_check(struct net_device *dev);
unsigned long netdev_boot_base(const char *prefix, int unit);
struct net_device *dev_getbyhwaddr_rcu(struct net *net, unsigned short type,
				       const char *hwaddr);
struct net_device *dev_getfirstbyhwtype(struct net *net, unsigned short type);
struct net_device *__dev_getfirstbyhwtype(struct net *net, unsigned short type);
void dev_add_pack(struct packet_type *pt);
void dev_remove_pack(struct packet_type *pt);
void __dev_remove_pack(struct packet_type *pt);
void dev_add_offload(struct packet_offload *po);
void dev_remove_offload(struct packet_offload *po);
void __dev_remove_offload(struct packet_offload *po);

struct net_device *dev_get_by_flags_rcu(struct net *net, unsigned short flags,
					unsigned short mask);
struct net_device *dev_get_by_name(struct net *net, const char *name);
struct net_device *dev_get_by_name_rcu(struct net *net, const char *name);
struct net_device *__dev_get_by_name(struct net *net, const char *name);
int dev_alloc_name(struct net_device *dev, const char *name);
int dev_open(struct net_device *dev);
int dev_close(struct net_device *dev);
void dev_disable_lro(struct net_device *dev);
int dev_loopback_xmit(struct sk_buff *newskb);
int dev_queue_xmit(struct sk_buff *skb);
int register_netdevice(struct net_device *dev);
void unregister_netdevice_queue(struct net_device *dev, struct list_head *head);
void unregister_netdevice_many(struct list_head *head);
static inline void unregister_netdevice(struct net_device *dev)
{
	unregister_netdevice_queue(dev, NULL);
}

int netdev_refcnt_read(const struct net_device *dev);
void free_netdev(struct net_device *dev);
void synchronize_net(void);
int init_dummy_netdev(struct net_device *dev);

struct net_device *dev_get_by_index(struct net *net, int ifindex);
struct net_device *__dev_get_by_index(struct net *net, int ifindex);
struct net_device *dev_get_by_index_rcu(struct net *net, int ifindex);
int netdev_get_name(struct net *net, char *name, int ifindex);
int dev_restart(struct net_device *dev);
#ifdef CONFIG_NETPOLL_TRAP
int netpoll_trap(void);
#endif
int skb_gro_receive(struct sk_buff **head, struct sk_buff *skb);

static inline unsigned int skb_gro_offset(const struct sk_buff *skb)
{
	return NAPI_GRO_CB(skb)->data_offset;
}

static inline unsigned int skb_gro_len(const struct sk_buff *skb)
{
	return skb->len - NAPI_GRO_CB(skb)->data_offset;
}

static inline void skb_gro_pull(struct sk_buff *skb, unsigned int len)
{
	NAPI_GRO_CB(skb)->data_offset += len;
}

static inline void *skb_gro_header_fast(struct sk_buff *skb,
					unsigned int offset)
{
	return NAPI_GRO_CB(skb)->frag0 + offset;
}

static inline int skb_gro_header_hard(struct sk_buff *skb, unsigned int hlen)
{
	return NAPI_GRO_CB(skb)->frag0_len < hlen;
}

static inline void *skb_gro_header_slow(struct sk_buff *skb, unsigned int hlen,
					unsigned int offset)
{
	if (!pskb_may_pull(skb, hlen))
		return NULL;

	NAPI_GRO_CB(skb)->frag0 = NULL;
	NAPI_GRO_CB(skb)->frag0_len = 0;
	return skb->data + offset;
}

static inline void *skb_gro_mac_header(struct sk_buff *skb)
{
	return NAPI_GRO_CB(skb)->frag0 ?: skb_mac_header(skb);
}

static inline void *skb_gro_network_header(struct sk_buff *skb)
{
	return (NAPI_GRO_CB(skb)->frag0 ?: skb->data) +
	       skb_network_offset(skb);
}

static inline int dev_hard_header(struct sk_buff *skb, struct net_device *dev,
				  unsigned short type,
				  const void *daddr, const void *saddr,
				  unsigned int len)
{
	if (!dev->header_ops || !dev->header_ops->create)
		return 0;

	return dev->header_ops->create(skb, dev, type, daddr, saddr, len);
}

static inline int dev_parse_header(const struct sk_buff *skb,
				   unsigned char *haddr)
{
	const struct net_device *dev = skb->dev;

	if (!dev->header_ops || !dev->header_ops->parse)
		return 0;
	return dev->header_ops->parse(skb, haddr);
}

typedef int gifconf_func_t(struct net_device * dev, char __user * bufptr, int len);
int register_gifconf(unsigned int family, gifconf_func_t *gifconf);
static inline int unregister_gifconf(unsigned int family)
{
	return register_gifconf(family, NULL);
}

#ifdef CONFIG_NET_FLOW_LIMIT
#define FLOW_LIMIT_HISTORY	(1 << 7)  /* must be ^2 and !overflow buckets */
struct sd_flow_limit {
	u64			count;
	unsigned int		num_buckets;
	unsigned int		history_head;
	u16			history[FLOW_LIMIT_HISTORY];
	u8			buckets[];
};

extern int netdev_flow_limit_table_len;
#endif /* CONFIG_NET_FLOW_LIMIT */

/*
 * Incoming packets are placed on per-cpu queues
 */
struct softnet_data {
	struct Qdisc		*output_queue;
	struct Qdisc		**output_queue_tailp;
	struct list_head	poll_list;
	struct sk_buff		*completion_queue;
	struct sk_buff_head	process_queue;

	/* stats */
	unsigned int		processed;
	unsigned int		time_squeeze;
	unsigned int		cpu_collision;
	unsigned int		received_rps;

#ifdef CONFIG_RPS
	struct softnet_data	*rps_ipi_list;

	/* Elements below can be accessed between CPUs for RPS */
	struct call_single_data	csd ____cacheline_aligned_in_smp;
	struct softnet_data	*rps_ipi_next;
	unsigned int		cpu;
	unsigned int		input_queue_head;
	unsigned int		input_queue_tail;
#endif
	unsigned int		dropped;
	struct sk_buff_head	input_pkt_queue;
	struct napi_struct	backlog;

#ifdef CONFIG_NET_FLOW_LIMIT
	struct sd_flow_limit __rcu *flow_limit;
#endif
};

static inline void input_queue_head_incr(struct softnet_data *sd)
{
#ifdef CONFIG_RPS
	sd->input_queue_head++;
#endif
}

static inline void input_queue_tail_incr_save(struct softnet_data *sd,
					      unsigned int *qtail)
{
#ifdef CONFIG_RPS
	*qtail = ++sd->input_queue_tail;
#endif
}

DECLARE_PER_CPU_ALIGNED(struct softnet_data, softnet_data);

void __netif_schedule(struct Qdisc *q);

static inline void netif_schedule_queue(struct netdev_queue *txq)
{
	if (!(txq->state & QUEUE_STATE_ANY_XOFF))
		__netif_schedule(txq->qdisc);
}

static inline void netif_tx_schedule_all(struct net_device *dev)
{
	unsigned int i;

	for (i = 0; i < dev->num_tx_queues; i++)
		netif_schedule_queue(netdev_get_tx_queue(dev, i));
}

static inline void netif_tx_start_queue(struct netdev_queue *dev_queue)
{
	clear_bit(__QUEUE_STATE_DRV_XOFF, &dev_queue->state);
}

/**
 *	netif_start_queue - allow transmit
 *	@dev: network device
 *
 *	Allow upper layers to call the device hard_start_xmit routine.
 */
static inline void netif_start_queue(struct net_device *dev)
{
	netif_tx_start_queue(netdev_get_tx_queue(dev, 0));
}

static inline void netif_tx_start_all_queues(struct net_device *dev)
{
	unsigned int i;

	for (i = 0; i < dev->num_tx_queues; i++) {
		struct netdev_queue *txq = netdev_get_tx_queue(dev, i);
		netif_tx_start_queue(txq);
	}
}

static inline void netif_tx_wake_queue(struct netdev_queue *dev_queue)
{
#ifdef CONFIG_NETPOLL_TRAP
	if (netpoll_trap()) {
		netif_tx_start_queue(dev_queue);
		return;
	}
#endif
	if (test_and_clear_bit(__QUEUE_STATE_DRV_XOFF, &dev_queue->state))
		__netif_schedule(dev_queue->qdisc);
}

/**
 *	netif_wake_queue - restart transmit
 *	@dev: network device
 *
 *	Allow upper layers to call the device hard_start_xmit routine.
 *	Used for flow control when transmit resources are available.
 */
static inline void netif_wake_queue(struct net_device *dev)
{
	netif_tx_wake_queue(netdev_get_tx_queue(dev, 0));
}

static inline void netif_tx_wake_all_queues(struct net_device *dev)
{
	unsigned int i;

	for (i = 0; i < dev->num_tx_queues; i++) {
		struct netdev_queue *txq = netdev_get_tx_queue(dev, i);
		netif_tx_wake_queue(txq);
	}
}

static inline void netif_tx_stop_queue(struct netdev_queue *dev_queue)
{
	if (WARN_ON(!dev_queue)) {
		pr_info("netif_stop_queue() cannot be called before register_netdev()\n");
		return;
	}
	set_bit(__QUEUE_STATE_DRV_XOFF, &dev_queue->state);
}

/**
 *	netif_stop_queue - stop transmitted packets
 *	@dev: network device
 *
 *	Stop upper layers calling the device hard_start_xmit routine.
 *	Used for flow control when transmit resources are unavailable.
 */
static inline void netif_stop_queue(struct net_device *dev)
{
	netif_tx_stop_queue(netdev_get_tx_queue(dev, 0));
}

static inline void netif_tx_stop_all_queues(struct net_device *dev)
{
	unsigned int i;

	for (i = 0; i < dev->num_tx_queues; i++) {
		struct netdev_queue *txq = netdev_get_tx_queue(dev, i);
		netif_tx_stop_queue(txq);
	}
}

static inline bool netif_tx_queue_stopped(const struct netdev_queue *dev_queue)
{
	return test_bit(__QUEUE_STATE_DRV_XOFF, &dev_queue->state);
}

/**
 *	netif_queue_stopped - test if transmit queue is flowblocked
 *	@dev: network device
 *
 *	Test if transmit queue on device is currently unable to send.
 */
static inline bool netif_queue_stopped(const struct net_device *dev)
{
	return netif_tx_queue_stopped(netdev_get_tx_queue(dev, 0));
}

static inline bool netif_xmit_stopped(const struct netdev_queue *dev_queue)
{
	return dev_queue->state & QUEUE_STATE_ANY_XOFF;
}

static inline bool netif_xmit_frozen_or_stopped(const struct netdev_queue *dev_queue)
{
	return dev_queue->state & QUEUE_STATE_ANY_XOFF_OR_FROZEN;
}

static inline void netdev_tx_sent_queue(struct netdev_queue *dev_queue,
					unsigned int bytes)
{
#ifdef CONFIG_BQL
	dql_queued(&dev_queue->dql, bytes);

	if (likely(dql_avail(&dev_queue->dql) >= 0))
		return;

	set_bit(__QUEUE_STATE_STACK_XOFF, &dev_queue->state);

	/*
	 * The XOFF flag must be set before checking the dql_avail below,
	 * because in netdev_tx_completed_queue we update the dql_completed
	 * before checking the XOFF flag.
	 */
	smp_mb();

	/* check again in case another CPU has just made room avail */
	if (unlikely(dql_avail(&dev_queue->dql) >= 0))
		clear_bit(__QUEUE_STATE_STACK_XOFF, &dev_queue->state);
#endif
}

/**
 * 	netdev_sent_queue - report the number of bytes queued to hardware
 * 	@dev: network device
 * 	@bytes: number of bytes queued to the hardware device queue
 *
 * 	Report the number of bytes queued for sending/completion to the network
 * 	device hardware queue. @bytes should be a good approximation and should
 * 	exactly match netdev_completed_queue() @bytes
 */
static inline void netdev_sent_queue(struct net_device *dev, unsigned int bytes)
{
	netdev_tx_sent_queue(netdev_get_tx_queue(dev, 0), bytes);
}

static inline void netdev_tx_completed_queue(struct netdev_queue *dev_queue,
					     unsigned int pkts, unsigned int bytes)
{
#ifdef CONFIG_BQL
	if (unlikely(!bytes))
		return;

	dql_completed(&dev_queue->dql, bytes);

	/*
	 * Without the memory barrier there is a small possiblity that
	 * netdev_tx_sent_queue will miss the update and cause the queue to
	 * be stopped forever
	 */
	smp_mb();

	if (dql_avail(&dev_queue->dql) < 0)
		return;

	if (test_and_clear_bit(__QUEUE_STATE_STACK_XOFF, &dev_queue->state))
		netif_schedule_queue(dev_queue);
#endif
}

/**
 * 	netdev_completed_queue - report bytes and packets completed by device
 * 	@dev: network device
 * 	@pkts: actual number of packets sent over the medium
 * 	@bytes: actual number of bytes sent over the medium
 *
 * 	Report the number of bytes and packets transmitted by the network device
 * 	hardware queue over the physical medium, @bytes must exactly match the
 * 	@bytes amount passed to netdev_sent_queue()
 */
static inline void netdev_completed_queue(struct net_device *dev,
					  unsigned int pkts, unsigned int bytes)
{
	netdev_tx_completed_queue(netdev_get_tx_queue(dev, 0), pkts, bytes);
}

static inline void netdev_tx_reset_queue(struct netdev_queue *q)
{
#ifdef CONFIG_BQL
	clear_bit(__QUEUE_STATE_STACK_XOFF, &q->state);
	dql_reset(&q->dql);
#endif
}

/**
 * 	netdev_reset_queue - reset the packets and bytes count of a network device
 * 	@dev_queue: network device
 *
 * 	Reset the bytes and packet count of a network device and clear the
 * 	software flow control OFF bit for this network device
 */
static inline void netdev_reset_queue(struct net_device *dev_queue)
{
	netdev_tx_reset_queue(netdev_get_tx_queue(dev_queue, 0));
}

/**
 *	netif_running - test if up
 *	@dev: network device
 *
 *	Test if the device has been brought up.
 */
static inline bool netif_running(const struct net_device *dev)
{
	return test_bit(__LINK_STATE_START, &dev->state);
}

/*
 * Routines to manage the subqueues on a device.  We only need start
 * stop, and a check if it's stopped.  All other device management is
 * done at the overall netdevice level.
 * Also test the device if we're multiqueue.
 */

/**
 *	netif_start_subqueue - allow sending packets on subqueue
 *	@dev: network device
 *	@queue_index: sub queue index
 *
 * Start individual transmit queue of a device with multiple transmit queues.
 */
static inline void netif_start_subqueue(struct net_device *dev, u16 queue_index)
{
	struct netdev_queue *txq = netdev_get_tx_queue(dev, queue_index);

	netif_tx_start_queue(txq);
}

/**
 *	netif_stop_subqueue - stop sending packets on subqueue
 *	@dev: network device
 *	@queue_index: sub queue index
 *
 * Stop individual transmit queue of a device with multiple transmit queues.
 */
static inline void netif_stop_subqueue(struct net_device *dev, u16 queue_index)
{
	struct netdev_queue *txq = netdev_get_tx_queue(dev, queue_index);
#ifdef CONFIG_NETPOLL_TRAP
	if (netpoll_trap())
		return;
#endif
	netif_tx_stop_queue(txq);
}

/**
 *	netif_subqueue_stopped - test status of subqueue
 *	@dev: network device
 *	@queue_index: sub queue index
 *
 * Check individual transmit queue of a device with multiple transmit queues.
 */
static inline bool __netif_subqueue_stopped(const struct net_device *dev,
					    u16 queue_index)
{
	struct netdev_queue *txq = netdev_get_tx_queue(dev, queue_index);

	return netif_tx_queue_stopped(txq);
}

static inline bool netif_subqueue_stopped(const struct net_device *dev,
					  struct sk_buff *skb)
{
	return __netif_subqueue_stopped(dev, skb_get_queue_mapping(skb));
}

/**
 *	netif_wake_subqueue - allow sending packets on subqueue
 *	@dev: network device
 *	@queue_index: sub queue index
 *
 * Resume individual transmit queue of a device with multiple transmit queues.
 */
static inline void netif_wake_subqueue(struct net_device *dev, u16 queue_index)
{
	struct netdev_queue *txq = netdev_get_tx_queue(dev, queue_index);
#ifdef CONFIG_NETPOLL_TRAP
	if (netpoll_trap())
		return;
#endif
	if (test_and_clear_bit(__QUEUE_STATE_DRV_XOFF, &txq->state))
		__netif_schedule(txq->qdisc);
}

#ifdef CONFIG_XPS
int netif_set_xps_queue(struct net_device *dev, struct cpumask *mask,
			u16 index);
#else
static inline int netif_set_xps_queue(struct net_device *dev,
				      struct cpumask *mask,
				      u16 index)
{
	return 0;
}
#endif

/*
 * Returns a Tx hash for the given packet when dev->real_num_tx_queues is used
 * as a distribution range limit for the returned value.
 */
static inline u16 skb_tx_hash(const struct net_device *dev,
			      const struct sk_buff *skb)
{
	return __skb_tx_hash(dev, skb, dev->real_num_tx_queues);
}

/**
 *	netif_is_multiqueue - test if device has multiple transmit queues
 *	@dev: network device
 *
 * Check if device has multiple transmit queues
 */
static inline bool netif_is_multiqueue(const struct net_device *dev)
{
	return dev->num_tx_queues > 1;
}

int netif_set_real_num_tx_queues(struct net_device *dev, unsigned int txq);

#ifdef CONFIG_RPS
int netif_set_real_num_rx_queues(struct net_device *dev, unsigned int rxq);
#else
static inline int netif_set_real_num_rx_queues(struct net_device *dev,
						unsigned int rxq)
{
	return 0;
}
#endif

static inline int netif_copy_real_num_queues(struct net_device *to_dev,
					     const struct net_device *from_dev)
{
	int err;

	err = netif_set_real_num_tx_queues(to_dev,
					   from_dev->real_num_tx_queues);
	if (err)
		return err;
#ifdef CONFIG_RPS
	return netif_set_real_num_rx_queues(to_dev,
					    from_dev->real_num_rx_queues);
#else
	return 0;
#endif
}

#define DEFAULT_MAX_NUM_RSS_QUEUES	(8)
int netif_get_num_default_rss_queues(void);

/* Use this variant when it is known for sure that it
 * is executing from hardware interrupt context or with hardware interrupts
 * disabled.
 */
void dev_kfree_skb_irq(struct sk_buff *skb);

/* Use this variant in places where it could be invoked
 * from either hardware interrupt or other context, with hardware interrupts
 * either disabled or enabled.
 */
void dev_kfree_skb_any(struct sk_buff *skb);

int netif_rx(struct sk_buff *skb);
int netif_rx_ni(struct sk_buff *skb);
int netif_receive_skb(struct sk_buff *skb);
gro_result_t napi_gro_receive(struct napi_struct *napi, struct sk_buff *skb);
void napi_gro_flush(struct napi_struct *napi, bool flush_old);
struct sk_buff *napi_get_frags(struct napi_struct *napi);
gro_result_t napi_gro_frags(struct napi_struct *napi);

static inline void napi_free_frags(struct napi_struct *napi)
{
	kfree_skb(napi->skb);
	napi->skb = NULL;
}

<<<<<<< HEAD
extern int netdev_rx_handler_register(struct net_device *dev,
				      rx_handler_func_t *rx_handler,
				      void *rx_handler_data);
extern void netdev_rx_handler_unregister(struct net_device *dev);

extern bool		dev_valid_name(const char *name);
extern int		dev_ioctl(struct net *net, unsigned int cmd, void __user *);
extern int		dev_ethtool(struct net *net, struct ifreq *);
extern unsigned int	dev_get_flags(const struct net_device *);
extern int		__dev_change_flags(struct net_device *, unsigned int flags);
extern int		dev_change_flags(struct net_device *, unsigned int);
void			__dev_notify_flags(struct net_device *,
					   unsigned int old_flags,
					   unsigned int gchanges);
extern int		dev_change_name(struct net_device *, const char *);
extern int		dev_set_alias(struct net_device *, const char *, size_t);
extern int		dev_change_net_namespace(struct net_device *,
						 struct net *, const char *);
extern int		dev_set_mtu(struct net_device *, int);
extern void		dev_set_group(struct net_device *, int);
extern int		dev_set_mac_address(struct net_device *,
					    struct sockaddr *);
extern int		dev_change_carrier(struct net_device *,
					   bool new_carrier);
extern int		dev_get_phys_port_id(struct net_device *dev,
					     struct netdev_phys_port_id *ppid);
extern int		dev_hard_start_xmit(struct sk_buff *skb,
					    struct net_device *dev,
					    struct netdev_queue *txq);
extern int		dev_forward_skb(struct net_device *dev,
					struct sk_buff *skb);
=======
int netdev_rx_handler_register(struct net_device *dev,
			       rx_handler_func_t *rx_handler,
			       void *rx_handler_data);
void netdev_rx_handler_unregister(struct net_device *dev);

bool dev_valid_name(const char *name);
int dev_ioctl(struct net *net, unsigned int cmd, void __user *);
int dev_ethtool(struct net *net, struct ifreq *);
unsigned int dev_get_flags(const struct net_device *);
int __dev_change_flags(struct net_device *, unsigned int flags);
int dev_change_flags(struct net_device *, unsigned int);
void __dev_notify_flags(struct net_device *, unsigned int old_flags);
int dev_change_name(struct net_device *, const char *);
int dev_set_alias(struct net_device *, const char *, size_t);
int dev_change_net_namespace(struct net_device *, struct net *, const char *);
int dev_set_mtu(struct net_device *, int);
void dev_set_group(struct net_device *, int);
int dev_set_mac_address(struct net_device *, struct sockaddr *);
int dev_change_carrier(struct net_device *, bool new_carrier);
int dev_get_phys_port_id(struct net_device *dev,
			 struct netdev_phys_port_id *ppid);
int dev_hard_start_xmit(struct sk_buff *skb, struct net_device *dev,
			struct netdev_queue *txq);
int dev_forward_skb(struct net_device *dev, struct sk_buff *skb);
>>>>>>> f629d208

extern int		netdev_budget;

/* Called by rtnetlink.c:rtnl_unlock() */
void netdev_run_todo(void);

/**
 *	dev_put - release reference to device
 *	@dev: network device
 *
 * Release reference to device to allow it to be freed.
 */
static inline void dev_put(struct net_device *dev)
{
	this_cpu_dec(*dev->pcpu_refcnt);
}

/**
 *	dev_hold - get reference to device
 *	@dev: network device
 *
 * Hold reference to device to keep it from being freed.
 */
static inline void dev_hold(struct net_device *dev)
{
	this_cpu_inc(*dev->pcpu_refcnt);
}

/* Carrier loss detection, dial on demand. The functions netif_carrier_on
 * and _off may be called from IRQ context, but it is caller
 * who is responsible for serialization of these calls.
 *
 * The name carrier is inappropriate, these functions should really be
 * called netif_lowerlayer_*() because they represent the state of any
 * kind of lower layer not just hardware media.
 */

void linkwatch_init_dev(struct net_device *dev);
void linkwatch_fire_event(struct net_device *dev);
void linkwatch_forget_dev(struct net_device *dev);

/**
 *	netif_carrier_ok - test if carrier present
 *	@dev: network device
 *
 * Check if carrier is present on device
 */
static inline bool netif_carrier_ok(const struct net_device *dev)
{
	return !test_bit(__LINK_STATE_NOCARRIER, &dev->state);
}

unsigned long dev_trans_start(struct net_device *dev);

void __netdev_watchdog_up(struct net_device *dev);

void netif_carrier_on(struct net_device *dev);

void netif_carrier_off(struct net_device *dev);

/**
 *	netif_dormant_on - mark device as dormant.
 *	@dev: network device
 *
 * Mark device as dormant (as per RFC2863).
 *
 * The dormant state indicates that the relevant interface is not
 * actually in a condition to pass packets (i.e., it is not 'up') but is
 * in a "pending" state, waiting for some external event.  For "on-
 * demand" interfaces, this new state identifies the situation where the
 * interface is waiting for events to place it in the up state.
 *
 */
static inline void netif_dormant_on(struct net_device *dev)
{
	if (!test_and_set_bit(__LINK_STATE_DORMANT, &dev->state))
		linkwatch_fire_event(dev);
}

/**
 *	netif_dormant_off - set device as not dormant.
 *	@dev: network device
 *
 * Device is not in dormant state.
 */
static inline void netif_dormant_off(struct net_device *dev)
{
	if (test_and_clear_bit(__LINK_STATE_DORMANT, &dev->state))
		linkwatch_fire_event(dev);
}

/**
 *	netif_dormant - test if carrier present
 *	@dev: network device
 *
 * Check if carrier is present on device
 */
static inline bool netif_dormant(const struct net_device *dev)
{
	return test_bit(__LINK_STATE_DORMANT, &dev->state);
}


/**
 *	netif_oper_up - test if device is operational
 *	@dev: network device
 *
 * Check if carrier is operational
 */
static inline bool netif_oper_up(const struct net_device *dev)
{
	return (dev->operstate == IF_OPER_UP ||
		dev->operstate == IF_OPER_UNKNOWN /* backward compat */);
}

/**
 *	netif_device_present - is device available or removed
 *	@dev: network device
 *
 * Check if device has not been removed from system.
 */
static inline bool netif_device_present(struct net_device *dev)
{
	return test_bit(__LINK_STATE_PRESENT, &dev->state);
}

void netif_device_detach(struct net_device *dev);

void netif_device_attach(struct net_device *dev);

/*
 * Network interface message level settings
 */

enum {
	NETIF_MSG_DRV		= 0x0001,
	NETIF_MSG_PROBE		= 0x0002,
	NETIF_MSG_LINK		= 0x0004,
	NETIF_MSG_TIMER		= 0x0008,
	NETIF_MSG_IFDOWN	= 0x0010,
	NETIF_MSG_IFUP		= 0x0020,
	NETIF_MSG_RX_ERR	= 0x0040,
	NETIF_MSG_TX_ERR	= 0x0080,
	NETIF_MSG_TX_QUEUED	= 0x0100,
	NETIF_MSG_INTR		= 0x0200,
	NETIF_MSG_TX_DONE	= 0x0400,
	NETIF_MSG_RX_STATUS	= 0x0800,
	NETIF_MSG_PKTDATA	= 0x1000,
	NETIF_MSG_HW		= 0x2000,
	NETIF_MSG_WOL		= 0x4000,
};

#define netif_msg_drv(p)	((p)->msg_enable & NETIF_MSG_DRV)
#define netif_msg_probe(p)	((p)->msg_enable & NETIF_MSG_PROBE)
#define netif_msg_link(p)	((p)->msg_enable & NETIF_MSG_LINK)
#define netif_msg_timer(p)	((p)->msg_enable & NETIF_MSG_TIMER)
#define netif_msg_ifdown(p)	((p)->msg_enable & NETIF_MSG_IFDOWN)
#define netif_msg_ifup(p)	((p)->msg_enable & NETIF_MSG_IFUP)
#define netif_msg_rx_err(p)	((p)->msg_enable & NETIF_MSG_RX_ERR)
#define netif_msg_tx_err(p)	((p)->msg_enable & NETIF_MSG_TX_ERR)
#define netif_msg_tx_queued(p)	((p)->msg_enable & NETIF_MSG_TX_QUEUED)
#define netif_msg_intr(p)	((p)->msg_enable & NETIF_MSG_INTR)
#define netif_msg_tx_done(p)	((p)->msg_enable & NETIF_MSG_TX_DONE)
#define netif_msg_rx_status(p)	((p)->msg_enable & NETIF_MSG_RX_STATUS)
#define netif_msg_pktdata(p)	((p)->msg_enable & NETIF_MSG_PKTDATA)
#define netif_msg_hw(p)		((p)->msg_enable & NETIF_MSG_HW)
#define netif_msg_wol(p)	((p)->msg_enable & NETIF_MSG_WOL)

static inline u32 netif_msg_init(int debug_value, int default_msg_enable_bits)
{
	/* use default */
	if (debug_value < 0 || debug_value >= (sizeof(u32) * 8))
		return default_msg_enable_bits;
	if (debug_value == 0)	/* no output */
		return 0;
	/* set low N bits */
	return (1 << debug_value) - 1;
}

static inline void __netif_tx_lock(struct netdev_queue *txq, int cpu)
{
	spin_lock(&txq->_xmit_lock);
	txq->xmit_lock_owner = cpu;
}

static inline void __netif_tx_lock_bh(struct netdev_queue *txq)
{
	spin_lock_bh(&txq->_xmit_lock);
	txq->xmit_lock_owner = smp_processor_id();
}

static inline bool __netif_tx_trylock(struct netdev_queue *txq)
{
	bool ok = spin_trylock(&txq->_xmit_lock);
	if (likely(ok))
		txq->xmit_lock_owner = smp_processor_id();
	return ok;
}

static inline void __netif_tx_unlock(struct netdev_queue *txq)
{
	txq->xmit_lock_owner = -1;
	spin_unlock(&txq->_xmit_lock);
}

static inline void __netif_tx_unlock_bh(struct netdev_queue *txq)
{
	txq->xmit_lock_owner = -1;
	spin_unlock_bh(&txq->_xmit_lock);
}

static inline void txq_trans_update(struct netdev_queue *txq)
{
	if (txq->xmit_lock_owner != -1)
		txq->trans_start = jiffies;
}

/**
 *	netif_tx_lock - grab network device transmit lock
 *	@dev: network device
 *
 * Get network device transmit lock
 */
static inline void netif_tx_lock(struct net_device *dev)
{
	unsigned int i;
	int cpu;

	spin_lock(&dev->tx_global_lock);
	cpu = smp_processor_id();
	for (i = 0; i < dev->num_tx_queues; i++) {
		struct netdev_queue *txq = netdev_get_tx_queue(dev, i);

		/* We are the only thread of execution doing a
		 * freeze, but we have to grab the _xmit_lock in
		 * order to synchronize with threads which are in
		 * the ->hard_start_xmit() handler and already
		 * checked the frozen bit.
		 */
		__netif_tx_lock(txq, cpu);
		set_bit(__QUEUE_STATE_FROZEN, &txq->state);
		__netif_tx_unlock(txq);
	}
}

static inline void netif_tx_lock_bh(struct net_device *dev)
{
	local_bh_disable();
	netif_tx_lock(dev);
}

static inline void netif_tx_unlock(struct net_device *dev)
{
	unsigned int i;

	for (i = 0; i < dev->num_tx_queues; i++) {
		struct netdev_queue *txq = netdev_get_tx_queue(dev, i);

		/* No need to grab the _xmit_lock here.  If the
		 * queue is not stopped for another reason, we
		 * force a schedule.
		 */
		clear_bit(__QUEUE_STATE_FROZEN, &txq->state);
		netif_schedule_queue(txq);
	}
	spin_unlock(&dev->tx_global_lock);
}

static inline void netif_tx_unlock_bh(struct net_device *dev)
{
	netif_tx_unlock(dev);
	local_bh_enable();
}

#define HARD_TX_LOCK(dev, txq, cpu) {			\
	if ((dev->features & NETIF_F_LLTX) == 0) {	\
		__netif_tx_lock(txq, cpu);		\
	}						\
}

#define HARD_TX_UNLOCK(dev, txq) {			\
	if ((dev->features & NETIF_F_LLTX) == 0) {	\
		__netif_tx_unlock(txq);			\
	}						\
}

static inline void netif_tx_disable(struct net_device *dev)
{
	unsigned int i;
	int cpu;

	local_bh_disable();
	cpu = smp_processor_id();
	for (i = 0; i < dev->num_tx_queues; i++) {
		struct netdev_queue *txq = netdev_get_tx_queue(dev, i);

		__netif_tx_lock(txq, cpu);
		netif_tx_stop_queue(txq);
		__netif_tx_unlock(txq);
	}
	local_bh_enable();
}

static inline void netif_addr_lock(struct net_device *dev)
{
	spin_lock(&dev->addr_list_lock);
}

static inline void netif_addr_lock_nested(struct net_device *dev)
{
	spin_lock_nested(&dev->addr_list_lock, SINGLE_DEPTH_NESTING);
}

static inline void netif_addr_lock_bh(struct net_device *dev)
{
	spin_lock_bh(&dev->addr_list_lock);
}

static inline void netif_addr_unlock(struct net_device *dev)
{
	spin_unlock(&dev->addr_list_lock);
}

static inline void netif_addr_unlock_bh(struct net_device *dev)
{
	spin_unlock_bh(&dev->addr_list_lock);
}

/*
 * dev_addrs walker. Should be used only for read access. Call with
 * rcu_read_lock held.
 */
#define for_each_dev_addr(dev, ha) \
		list_for_each_entry_rcu(ha, &dev->dev_addrs.list, list)

/* These functions live elsewhere (drivers/net/net_init.c, but related) */

void ether_setup(struct net_device *dev);

/* Support for loadable net-drivers */
struct net_device *alloc_netdev_mqs(int sizeof_priv, const char *name,
				    void (*setup)(struct net_device *),
				    unsigned int txqs, unsigned int rxqs);
#define alloc_netdev(sizeof_priv, name, setup) \
	alloc_netdev_mqs(sizeof_priv, name, setup, 1, 1)

#define alloc_netdev_mq(sizeof_priv, name, setup, count) \
	alloc_netdev_mqs(sizeof_priv, name, setup, count, count)

int register_netdev(struct net_device *dev);
void unregister_netdev(struct net_device *dev);

/* General hardware address lists handling functions */
int __hw_addr_add_multiple(struct netdev_hw_addr_list *to_list,
			   struct netdev_hw_addr_list *from_list,
			   int addr_len, unsigned char addr_type);
void __hw_addr_del_multiple(struct netdev_hw_addr_list *to_list,
			    struct netdev_hw_addr_list *from_list,
			    int addr_len, unsigned char addr_type);
int __hw_addr_sync(struct netdev_hw_addr_list *to_list,
		   struct netdev_hw_addr_list *from_list, int addr_len);
void __hw_addr_unsync(struct netdev_hw_addr_list *to_list,
		      struct netdev_hw_addr_list *from_list, int addr_len);
void __hw_addr_flush(struct netdev_hw_addr_list *list);
void __hw_addr_init(struct netdev_hw_addr_list *list);

/* Functions used for device addresses handling */
int dev_addr_add(struct net_device *dev, const unsigned char *addr,
		 unsigned char addr_type);
int dev_addr_del(struct net_device *dev, const unsigned char *addr,
		 unsigned char addr_type);
int dev_addr_add_multiple(struct net_device *to_dev,
			  struct net_device *from_dev, unsigned char addr_type);
int dev_addr_del_multiple(struct net_device *to_dev,
			  struct net_device *from_dev, unsigned char addr_type);
void dev_addr_flush(struct net_device *dev);
int dev_addr_init(struct net_device *dev);

/* Functions used for unicast addresses handling */
int dev_uc_add(struct net_device *dev, const unsigned char *addr);
int dev_uc_add_excl(struct net_device *dev, const unsigned char *addr);
int dev_uc_del(struct net_device *dev, const unsigned char *addr);
int dev_uc_sync(struct net_device *to, struct net_device *from);
int dev_uc_sync_multiple(struct net_device *to, struct net_device *from);
void dev_uc_unsync(struct net_device *to, struct net_device *from);
void dev_uc_flush(struct net_device *dev);
void dev_uc_init(struct net_device *dev);

/* Functions used for multicast addresses handling */
int dev_mc_add(struct net_device *dev, const unsigned char *addr);
int dev_mc_add_global(struct net_device *dev, const unsigned char *addr);
int dev_mc_add_excl(struct net_device *dev, const unsigned char *addr);
int dev_mc_del(struct net_device *dev, const unsigned char *addr);
int dev_mc_del_global(struct net_device *dev, const unsigned char *addr);
int dev_mc_sync(struct net_device *to, struct net_device *from);
int dev_mc_sync_multiple(struct net_device *to, struct net_device *from);
void dev_mc_unsync(struct net_device *to, struct net_device *from);
void dev_mc_flush(struct net_device *dev);
void dev_mc_init(struct net_device *dev);

/* Functions used for secondary unicast and multicast support */
void dev_set_rx_mode(struct net_device *dev);
void __dev_set_rx_mode(struct net_device *dev);
int dev_set_promiscuity(struct net_device *dev, int inc);
int dev_set_allmulti(struct net_device *dev, int inc);
void netdev_state_change(struct net_device *dev);
void netdev_notify_peers(struct net_device *dev);
void netdev_features_change(struct net_device *dev);
/* Load a device via the kmod */
void dev_load(struct net *net, const char *name);
struct rtnl_link_stats64 *dev_get_stats(struct net_device *dev,
					struct rtnl_link_stats64 *storage);
void netdev_stats_to_stats64(struct rtnl_link_stats64 *stats64,
			     const struct net_device_stats *netdev_stats);

extern int		netdev_max_backlog;
extern int		netdev_tstamp_prequeue;
extern int		weight_p;
extern int		bpf_jit_enable;

bool netdev_has_upper_dev(struct net_device *dev, struct net_device *upper_dev);
bool netdev_has_any_upper_dev(struct net_device *dev);
struct net_device *netdev_all_upper_get_next_dev_rcu(struct net_device *dev,
						     struct list_head **iter);

/* iterate through upper list, must be called under RCU read lock */
#define netdev_for_each_all_upper_dev_rcu(dev, updev, iter) \
	for (iter = &(dev)->all_adj_list.upper, \
	     updev = netdev_all_upper_get_next_dev_rcu(dev, &(iter)); \
	     updev; \
	     updev = netdev_all_upper_get_next_dev_rcu(dev, &(iter)))

void *netdev_lower_get_next_private(struct net_device *dev,
				    struct list_head **iter);
void *netdev_lower_get_next_private_rcu(struct net_device *dev,
					struct list_head **iter);

#define netdev_for_each_lower_private(dev, priv, iter) \
	for (iter = (dev)->adj_list.lower.next, \
	     priv = netdev_lower_get_next_private(dev, &(iter)); \
	     priv; \
	     priv = netdev_lower_get_next_private(dev, &(iter)))

#define netdev_for_each_lower_private_rcu(dev, priv, iter) \
	for (iter = &(dev)->adj_list.lower, \
	     priv = netdev_lower_get_next_private_rcu(dev, &(iter)); \
	     priv; \
	     priv = netdev_lower_get_next_private_rcu(dev, &(iter)))

void *netdev_adjacent_get_private(struct list_head *adj_list);
struct net_device *netdev_master_upper_dev_get(struct net_device *dev);
struct net_device *netdev_master_upper_dev_get_rcu(struct net_device *dev);
int netdev_upper_dev_link(struct net_device *dev, struct net_device *upper_dev);
int netdev_master_upper_dev_link(struct net_device *dev,
				 struct net_device *upper_dev);
int netdev_master_upper_dev_link_private(struct net_device *dev,
					 struct net_device *upper_dev,
					 void *private);
void netdev_upper_dev_unlink(struct net_device *dev,
			     struct net_device *upper_dev);
void *netdev_lower_dev_get_private_rcu(struct net_device *dev,
				       struct net_device *lower_dev);
void *netdev_lower_dev_get_private(struct net_device *dev,
				   struct net_device *lower_dev);
int skb_checksum_help(struct sk_buff *skb);
struct sk_buff *__skb_gso_segment(struct sk_buff *skb,
				  netdev_features_t features, bool tx_path);
struct sk_buff *skb_mac_gso_segment(struct sk_buff *skb,
				    netdev_features_t features);

static inline
struct sk_buff *skb_gso_segment(struct sk_buff *skb, netdev_features_t features)
{
	return __skb_gso_segment(skb, features, true);
}
__be16 skb_network_protocol(struct sk_buff *skb);

static inline bool can_checksum_protocol(netdev_features_t features,
					 __be16 protocol)
{
	return ((features & NETIF_F_GEN_CSUM) ||
		((features & NETIF_F_V4_CSUM) &&
		 protocol == htons(ETH_P_IP)) ||
		((features & NETIF_F_V6_CSUM) &&
		 protocol == htons(ETH_P_IPV6)) ||
		((features & NETIF_F_FCOE_CRC) &&
		 protocol == htons(ETH_P_FCOE)));
}

#ifdef CONFIG_BUG
void netdev_rx_csum_fault(struct net_device *dev);
#else
static inline void netdev_rx_csum_fault(struct net_device *dev)
{
}
#endif
/* rx skb timestamps */
void net_enable_timestamp(void);
void net_disable_timestamp(void);

#ifdef CONFIG_PROC_FS
int __init dev_proc_init(void);
#else
#define dev_proc_init() 0
#endif

int netdev_class_create_file(struct class_attribute *class_attr);
void netdev_class_remove_file(struct class_attribute *class_attr);

extern struct kobj_ns_type_operations net_ns_type_operations;

const char *netdev_drivername(const struct net_device *dev);

void linkwatch_run_queue(void);

static inline netdev_features_t netdev_get_wanted_features(
	struct net_device *dev)
{
	return (dev->features & ~dev->hw_features) | dev->wanted_features;
}
netdev_features_t netdev_increment_features(netdev_features_t all,
	netdev_features_t one, netdev_features_t mask);

/* Allow TSO being used on stacked device :
 * Performing the GSO segmentation before last device
 * is a performance improvement.
 */
static inline netdev_features_t netdev_add_tso_features(netdev_features_t features,
							netdev_features_t mask)
{
	return netdev_increment_features(features, NETIF_F_ALL_TSO, mask);
}

int __netdev_update_features(struct net_device *dev);
void netdev_update_features(struct net_device *dev);
void netdev_change_features(struct net_device *dev);

void netif_stacked_transfer_operstate(const struct net_device *rootdev,
					struct net_device *dev);

netdev_features_t netif_skb_features(struct sk_buff *skb);

static inline bool net_gso_ok(netdev_features_t features, int gso_type)
{
	netdev_features_t feature = gso_type << NETIF_F_GSO_SHIFT;

	/* check flags correspondence */
	BUILD_BUG_ON(SKB_GSO_TCPV4   != (NETIF_F_TSO >> NETIF_F_GSO_SHIFT));
	BUILD_BUG_ON(SKB_GSO_UDP     != (NETIF_F_UFO >> NETIF_F_GSO_SHIFT));
	BUILD_BUG_ON(SKB_GSO_DODGY   != (NETIF_F_GSO_ROBUST >> NETIF_F_GSO_SHIFT));
	BUILD_BUG_ON(SKB_GSO_TCP_ECN != (NETIF_F_TSO_ECN >> NETIF_F_GSO_SHIFT));
	BUILD_BUG_ON(SKB_GSO_TCPV6   != (NETIF_F_TSO6 >> NETIF_F_GSO_SHIFT));
	BUILD_BUG_ON(SKB_GSO_FCOE    != (NETIF_F_FSO >> NETIF_F_GSO_SHIFT));

	return (features & feature) == feature;
}

static inline bool skb_gso_ok(struct sk_buff *skb, netdev_features_t features)
{
	return net_gso_ok(features, skb_shinfo(skb)->gso_type) &&
	       (!skb_has_frag_list(skb) || (features & NETIF_F_FRAGLIST));
}

static inline bool netif_needs_gso(struct sk_buff *skb,
				   netdev_features_t features)
{
	return skb_is_gso(skb) && (!skb_gso_ok(skb, features) ||
		unlikely((skb->ip_summed != CHECKSUM_PARTIAL) &&
			 (skb->ip_summed != CHECKSUM_UNNECESSARY)));
}

static inline void netif_set_gso_max_size(struct net_device *dev,
					  unsigned int size)
{
	dev->gso_max_size = size;
}

static inline bool netif_is_bond_master(struct net_device *dev)
{
	return dev->flags & IFF_MASTER && dev->priv_flags & IFF_BONDING;
}

static inline bool netif_is_bond_slave(struct net_device *dev)
{
	return dev->flags & IFF_SLAVE && dev->priv_flags & IFF_BONDING;
}

static inline bool netif_supports_nofcs(struct net_device *dev)
{
	return dev->priv_flags & IFF_SUPP_NOFCS;
}

extern struct pernet_operations __net_initdata loopback_net_ops;

/* Logging, debugging and troubleshooting/diagnostic helpers. */

/* netdev_printk helpers, similar to dev_printk */

static inline const char *netdev_name(const struct net_device *dev)
{
	if (dev->reg_state != NETREG_REGISTERED)
		return "(unregistered net_device)";
	return dev->name;
}

__printf(3, 4)
int netdev_printk(const char *level, const struct net_device *dev,
		  const char *format, ...);
__printf(2, 3)
int netdev_emerg(const struct net_device *dev, const char *format, ...);
__printf(2, 3)
int netdev_alert(const struct net_device *dev, const char *format, ...);
__printf(2, 3)
int netdev_crit(const struct net_device *dev, const char *format, ...);
__printf(2, 3)
int netdev_err(const struct net_device *dev, const char *format, ...);
__printf(2, 3)
int netdev_warn(const struct net_device *dev, const char *format, ...);
__printf(2, 3)
int netdev_notice(const struct net_device *dev, const char *format, ...);
__printf(2, 3)
int netdev_info(const struct net_device *dev, const char *format, ...);

#define MODULE_ALIAS_NETDEV(device) \
	MODULE_ALIAS("netdev-" device)

#if defined(CONFIG_DYNAMIC_DEBUG)
#define netdev_dbg(__dev, format, args...)			\
do {								\
	dynamic_netdev_dbg(__dev, format, ##args);		\
} while (0)
#elif defined(DEBUG)
#define netdev_dbg(__dev, format, args...)			\
	netdev_printk(KERN_DEBUG, __dev, format, ##args)
#else
#define netdev_dbg(__dev, format, args...)			\
({								\
	if (0)							\
		netdev_printk(KERN_DEBUG, __dev, format, ##args); \
	0;							\
})
#endif

#if defined(VERBOSE_DEBUG)
#define netdev_vdbg	netdev_dbg
#else

#define netdev_vdbg(dev, format, args...)			\
({								\
	if (0)							\
		netdev_printk(KERN_DEBUG, dev, format, ##args);	\
	0;							\
})
#endif

/*
 * netdev_WARN() acts like dev_printk(), but with the key difference
 * of using a WARN/WARN_ON to get the message out, including the
 * file/line information and a backtrace.
 */
#define netdev_WARN(dev, format, args...)			\
	WARN(1, "netdevice: %s\n" format, netdev_name(dev), ##args);

/* netif printk helpers, similar to netdev_printk */

#define netif_printk(priv, type, level, dev, fmt, args...)	\
do {					  			\
	if (netif_msg_##type(priv))				\
		netdev_printk(level, (dev), fmt, ##args);	\
} while (0)

#define netif_level(level, priv, type, dev, fmt, args...)	\
do {								\
	if (netif_msg_##type(priv))				\
		netdev_##level(dev, fmt, ##args);		\
} while (0)

#define netif_emerg(priv, type, dev, fmt, args...)		\
	netif_level(emerg, priv, type, dev, fmt, ##args)
#define netif_alert(priv, type, dev, fmt, args...)		\
	netif_level(alert, priv, type, dev, fmt, ##args)
#define netif_crit(priv, type, dev, fmt, args...)		\
	netif_level(crit, priv, type, dev, fmt, ##args)
#define netif_err(priv, type, dev, fmt, args...)		\
	netif_level(err, priv, type, dev, fmt, ##args)
#define netif_warn(priv, type, dev, fmt, args...)		\
	netif_level(warn, priv, type, dev, fmt, ##args)
#define netif_notice(priv, type, dev, fmt, args...)		\
	netif_level(notice, priv, type, dev, fmt, ##args)
#define netif_info(priv, type, dev, fmt, args...)		\
	netif_level(info, priv, type, dev, fmt, ##args)

#if defined(CONFIG_DYNAMIC_DEBUG)
#define netif_dbg(priv, type, netdev, format, args...)		\
do {								\
	if (netif_msg_##type(priv))				\
		dynamic_netdev_dbg(netdev, format, ##args);	\
} while (0)
#elif defined(DEBUG)
#define netif_dbg(priv, type, dev, format, args...)		\
	netif_printk(priv, type, KERN_DEBUG, dev, format, ##args)
#else
#define netif_dbg(priv, type, dev, format, args...)			\
({									\
	if (0)								\
		netif_printk(priv, type, KERN_DEBUG, dev, format, ##args); \
	0;								\
})
#endif

#if defined(VERBOSE_DEBUG)
#define netif_vdbg	netif_dbg
#else
#define netif_vdbg(priv, type, dev, format, args...)		\
({								\
	if (0)							\
		netif_printk(priv, type, KERN_DEBUG, dev, format, ##args); \
	0;							\
})
#endif

/*
 *	The list of packet types we will receive (as opposed to discard)
 *	and the routines to invoke.
 *
 *	Why 16. Because with 16 the only overlap we get on a hash of the
 *	low nibble of the protocol value is RARP/SNAP/X.25.
 *
 *      NOTE:  That is no longer true with the addition of VLAN tags.  Not
 *             sure which should go first, but I bet it won't make much
 *             difference if we are running VLANs.  The good news is that
 *             this protocol won't be in the list unless compiled in, so
 *             the average user (w/out VLANs) will not be adversely affected.
 *             --BLG
 *
 *		0800	IP
 *		8100    802.1Q VLAN
 *		0001	802.3
 *		0002	AX.25
 *		0004	802.2
 *		8035	RARP
 *		0005	SNAP
 *		0805	X.25
 *		0806	ARP
 *		8137	IPX
 *		0009	Localtalk
 *		86DD	IPv6
 */
#define PTYPE_HASH_SIZE	(16)
#define PTYPE_HASH_MASK	(PTYPE_HASH_SIZE - 1)

#endif	/* _LINUX_NETDEVICE_H */<|MERGE_RESOLUTION|>--- conflicted
+++ resolved
@@ -2362,39 +2362,6 @@
 	napi->skb = NULL;
 }
 
-<<<<<<< HEAD
-extern int netdev_rx_handler_register(struct net_device *dev,
-				      rx_handler_func_t *rx_handler,
-				      void *rx_handler_data);
-extern void netdev_rx_handler_unregister(struct net_device *dev);
-
-extern bool		dev_valid_name(const char *name);
-extern int		dev_ioctl(struct net *net, unsigned int cmd, void __user *);
-extern int		dev_ethtool(struct net *net, struct ifreq *);
-extern unsigned int	dev_get_flags(const struct net_device *);
-extern int		__dev_change_flags(struct net_device *, unsigned int flags);
-extern int		dev_change_flags(struct net_device *, unsigned int);
-void			__dev_notify_flags(struct net_device *,
-					   unsigned int old_flags,
-					   unsigned int gchanges);
-extern int		dev_change_name(struct net_device *, const char *);
-extern int		dev_set_alias(struct net_device *, const char *, size_t);
-extern int		dev_change_net_namespace(struct net_device *,
-						 struct net *, const char *);
-extern int		dev_set_mtu(struct net_device *, int);
-extern void		dev_set_group(struct net_device *, int);
-extern int		dev_set_mac_address(struct net_device *,
-					    struct sockaddr *);
-extern int		dev_change_carrier(struct net_device *,
-					   bool new_carrier);
-extern int		dev_get_phys_port_id(struct net_device *dev,
-					     struct netdev_phys_port_id *ppid);
-extern int		dev_hard_start_xmit(struct sk_buff *skb,
-					    struct net_device *dev,
-					    struct netdev_queue *txq);
-extern int		dev_forward_skb(struct net_device *dev,
-					struct sk_buff *skb);
-=======
 int netdev_rx_handler_register(struct net_device *dev,
 			       rx_handler_func_t *rx_handler,
 			       void *rx_handler_data);
@@ -2406,7 +2373,8 @@
 unsigned int dev_get_flags(const struct net_device *);
 int __dev_change_flags(struct net_device *, unsigned int flags);
 int dev_change_flags(struct net_device *, unsigned int);
-void __dev_notify_flags(struct net_device *, unsigned int old_flags);
+void __dev_notify_flags(struct net_device *, unsigned int old_flags,
+			unsigned int gchanges);
 int dev_change_name(struct net_device *, const char *);
 int dev_set_alias(struct net_device *, const char *, size_t);
 int dev_change_net_namespace(struct net_device *, struct net *, const char *);
@@ -2419,7 +2387,6 @@
 int dev_hard_start_xmit(struct sk_buff *skb, struct net_device *dev,
 			struct netdev_queue *txq);
 int dev_forward_skb(struct net_device *dev, struct sk_buff *skb);
->>>>>>> f629d208
 
 extern int		netdev_budget;
 
