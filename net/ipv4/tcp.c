/*
 * INET		An implementation of the TCP/IP protocol suite for the LINUX
 *		operating system.  INET is implemented using the  BSD Socket
 *		interface as the means of communication with the user level.
 *
 *		Implementation of the Transmission Control Protocol(TCP).
 *
 * Authors:	Ross Biro
 *		Fred N. van Kempen, <waltje@uWalt.NL.Mugnet.ORG>
 *		Mark Evans, <evansmp@uhura.aston.ac.uk>
 *		Corey Minyard <wf-rch!minyard@relay.EU.net>
 *		Florian La Roche, <flla@stud.uni-sb.de>
 *		Charles Hedrick, <hedrick@klinzhai.rutgers.edu>
 *		Linus Torvalds, <torvalds@cs.helsinki.fi>
 *		Alan Cox, <gw4pts@gw4pts.ampr.org>
 *		Matthew Dillon, <dillon@apollo.west.oic.com>
 *		Arnt Gulbrandsen, <agulbra@nvg.unit.no>
 *		Jorge Cwik, <jorge@laser.satlink.net>
 *
 * Fixes:
 *		Alan Cox	:	Numerous verify_area() calls
 *		Alan Cox	:	Set the ACK bit on a reset
 *		Alan Cox	:	Stopped it crashing if it closed while
 *					sk->inuse=1 and was trying to connect
 *					(tcp_err()).
 *		Alan Cox	:	All icmp error handling was broken
 *					pointers passed where wrong and the
 *					socket was looked up backwards. Nobody
 *					tested any icmp error code obviously.
 *		Alan Cox	:	tcp_err() now handled properly. It
 *					wakes people on errors. poll
 *					behaves and the icmp error race
 *					has gone by moving it into sock.c
 *		Alan Cox	:	tcp_send_reset() fixed to work for
 *					everything not just packets for
 *					unknown sockets.
 *		Alan Cox	:	tcp option processing.
 *		Alan Cox	:	Reset tweaked (still not 100%) [Had
 *					syn rule wrong]
 *		Herp Rosmanith  :	More reset fixes
 *		Alan Cox	:	No longer acks invalid rst frames.
 *					Acking any kind of RST is right out.
 *		Alan Cox	:	Sets an ignore me flag on an rst
 *					receive otherwise odd bits of prattle
 *					escape still
 *		Alan Cox	:	Fixed another acking RST frame bug.
 *					Should stop LAN workplace lockups.
 *		Alan Cox	: 	Some tidyups using the new skb list
 *					facilities
 *		Alan Cox	:	sk->keepopen now seems to work
 *		Alan Cox	:	Pulls options out correctly on accepts
 *		Alan Cox	:	Fixed assorted sk->rqueue->next errors
 *		Alan Cox	:	PSH doesn't end a TCP read. Switched a
 *					bit to skb ops.
 *		Alan Cox	:	Tidied tcp_data to avoid a potential
 *					nasty.
 *		Alan Cox	:	Added some better commenting, as the
 *					tcp is hard to follow
 *		Alan Cox	:	Removed incorrect check for 20 * psh
 *	Michael O'Reilly	:	ack < copied bug fix.
 *	Johannes Stille		:	Misc tcp fixes (not all in yet).
 *		Alan Cox	:	FIN with no memory -> CRASH
 *		Alan Cox	:	Added socket option proto entries.
 *					Also added awareness of them to accept.
 *		Alan Cox	:	Added TCP options (SOL_TCP)
 *		Alan Cox	:	Switched wakeup calls to callbacks,
 *					so the kernel can layer network
 *					sockets.
 *		Alan Cox	:	Use ip_tos/ip_ttl settings.
 *		Alan Cox	:	Handle FIN (more) properly (we hope).
 *		Alan Cox	:	RST frames sent on unsynchronised
 *					state ack error.
 *		Alan Cox	:	Put in missing check for SYN bit.
 *		Alan Cox	:	Added tcp_select_window() aka NET2E
 *					window non shrink trick.
 *		Alan Cox	:	Added a couple of small NET2E timer
 *					fixes
 *		Charles Hedrick :	TCP fixes
 *		Toomas Tamm	:	TCP window fixes
 *		Alan Cox	:	Small URG fix to rlogin ^C ack fight
 *		Charles Hedrick	:	Rewrote most of it to actually work
 *		Linus		:	Rewrote tcp_read() and URG handling
 *					completely
 *		Gerhard Koerting:	Fixed some missing timer handling
 *		Matthew Dillon  :	Reworked TCP machine states as per RFC
 *		Gerhard Koerting:	PC/TCP workarounds
 *		Adam Caldwell	:	Assorted timer/timing errors
 *		Matthew Dillon	:	Fixed another RST bug
 *		Alan Cox	:	Move to kernel side addressing changes.
 *		Alan Cox	:	Beginning work on TCP fastpathing
 *					(not yet usable)
 *		Arnt Gulbrandsen:	Turbocharged tcp_check() routine.
 *		Alan Cox	:	TCP fast path debugging
 *		Alan Cox	:	Window clamping
 *		Michael Riepe	:	Bug in tcp_check()
 *		Matt Dillon	:	More TCP improvements and RST bug fixes
 *		Matt Dillon	:	Yet more small nasties remove from the
 *					TCP code (Be very nice to this man if
 *					tcp finally works 100%) 8)
 *		Alan Cox	:	BSD accept semantics.
 *		Alan Cox	:	Reset on closedown bug.
 *	Peter De Schrijver	:	ENOTCONN check missing in tcp_sendto().
 *		Michael Pall	:	Handle poll() after URG properly in
 *					all cases.
 *		Michael Pall	:	Undo the last fix in tcp_read_urg()
 *					(multi URG PUSH broke rlogin).
 *		Michael Pall	:	Fix the multi URG PUSH problem in
 *					tcp_readable(), poll() after URG
 *					works now.
 *		Michael Pall	:	recv(...,MSG_OOB) never blocks in the
 *					BSD api.
 *		Alan Cox	:	Changed the semantics of sk->socket to
 *					fix a race and a signal problem with
 *					accept() and async I/O.
 *		Alan Cox	:	Relaxed the rules on tcp_sendto().
 *		Yury Shevchuk	:	Really fixed accept() blocking problem.
 *		Craig I. Hagan  :	Allow for BSD compatible TIME_WAIT for
 *					clients/servers which listen in on
 *					fixed ports.
 *		Alan Cox	:	Cleaned the above up and shrank it to
 *					a sensible code size.
 *		Alan Cox	:	Self connect lockup fix.
 *		Alan Cox	:	No connect to multicast.
 *		Ross Biro	:	Close unaccepted children on master
 *					socket close.
 *		Alan Cox	:	Reset tracing code.
 *		Alan Cox	:	Spurious resets on shutdown.
 *		Alan Cox	:	Giant 15 minute/60 second timer error
 *		Alan Cox	:	Small whoops in polling before an
 *					accept.
 *		Alan Cox	:	Kept the state trace facility since
 *					it's handy for debugging.
 *		Alan Cox	:	More reset handler fixes.
 *		Alan Cox	:	Started rewriting the code based on
 *					the RFC's for other useful protocol
 *					references see: Comer, KA9Q NOS, and
 *					for a reference on the difference
 *					between specifications and how BSD
 *					works see the 4.4lite source.
 *		A.N.Kuznetsov	:	Don't time wait on completion of tidy
 *					close.
 *		Linus Torvalds	:	Fin/Shutdown & copied_seq changes.
 *		Linus Torvalds	:	Fixed BSD port reuse to work first syn
 *		Alan Cox	:	Reimplemented timers as per the RFC
 *					and using multiple timers for sanity.
 *		Alan Cox	:	Small bug fixes, and a lot of new
 *					comments.
 *		Alan Cox	:	Fixed dual reader crash by locking
 *					the buffers (much like datagram.c)
 *		Alan Cox	:	Fixed stuck sockets in probe. A probe
 *					now gets fed up of retrying without
 *					(even a no space) answer.
 *		Alan Cox	:	Extracted closing code better
 *		Alan Cox	:	Fixed the closing state machine to
 *					resemble the RFC.
 *		Alan Cox	:	More 'per spec' fixes.
 *		Jorge Cwik	:	Even faster checksumming.
 *		Alan Cox	:	tcp_data() doesn't ack illegal PSH
 *					only frames. At least one pc tcp stack
 *					generates them.
 *		Alan Cox	:	Cache last socket.
 *		Alan Cox	:	Per route irtt.
 *		Matt Day	:	poll()->select() match BSD precisely on error
 *		Alan Cox	:	New buffers
 *		Marc Tamsky	:	Various sk->prot->retransmits and
 *					sk->retransmits misupdating fixed.
 *					Fixed tcp_write_timeout: stuck close,
 *					and TCP syn retries gets used now.
 *		Mark Yarvis	:	In tcp_read_wakeup(), don't send an
 *					ack if state is TCP_CLOSED.
 *		Alan Cox	:	Look up device on a retransmit - routes may
 *					change. Doesn't yet cope with MSS shrink right
 *					but it's a start!
 *		Marc Tamsky	:	Closing in closing fixes.
 *		Mike Shaver	:	RFC1122 verifications.
 *		Alan Cox	:	rcv_saddr errors.
 *		Alan Cox	:	Block double connect().
 *		Alan Cox	:	Small hooks for enSKIP.
 *		Alexey Kuznetsov:	Path MTU discovery.
 *		Alan Cox	:	Support soft errors.
 *		Alan Cox	:	Fix MTU discovery pathological case
 *					when the remote claims no mtu!
 *		Marc Tamsky	:	TCP_CLOSE fix.
 *		Colin (G3TNE)	:	Send a reset on syn ack replies in
 *					window but wrong (fixes NT lpd problems)
 *		Pedro Roque	:	Better TCP window handling, delayed ack.
 *		Joerg Reuter	:	No modification of locked buffers in
 *					tcp_do_retransmit()
 *		Eric Schenk	:	Changed receiver side silly window
 *					avoidance algorithm to BSD style
 *					algorithm. This doubles throughput
 *					against machines running Solaris,
 *					and seems to result in general
 *					improvement.
 *	Stefan Magdalinski	:	adjusted tcp_readable() to fix FIONREAD
 *	Willy Konynenberg	:	Transparent proxying support.
 *	Mike McLagan		:	Routing by source
 *		Keith Owens	:	Do proper merging with partial SKB's in
 *					tcp_do_sendmsg to avoid burstiness.
 *		Eric Schenk	:	Fix fast close down bug with
 *					shutdown() followed by close().
 *		Andi Kleen 	:	Make poll agree with SIGIO
 *	Salvatore Sanfilippo	:	Support SO_LINGER with linger == 1 and
 *					lingertime == 0 (RFC 793 ABORT Call)
 *	Hirokazu Takahashi	:	Use copy_from_user() instead of
 *					csum_and_copy_from_user() if possible.
 *
 *		This program is free software; you can redistribute it and/or
 *		modify it under the terms of the GNU General Public License
 *		as published by the Free Software Foundation; either version
 *		2 of the License, or(at your option) any later version.
 *
 * Description of States:
 *
 *	TCP_SYN_SENT		sent a connection request, waiting for ack
 *
 *	TCP_SYN_RECV		received a connection request, sent ack,
 *				waiting for final ack in three-way handshake.
 *
 *	TCP_ESTABLISHED		connection established
 *
 *	TCP_FIN_WAIT1		our side has shutdown, waiting to complete
 *				transmission of remaining buffered data
 *
 *	TCP_FIN_WAIT2		all buffered data sent, waiting for remote
 *				to shutdown
 *
 *	TCP_CLOSING		both sides have shutdown but we still have
 *				data we have to finish sending
 *
 *	TCP_TIME_WAIT		timeout to catch resent junk before entering
 *				closed, can only be entered from FIN_WAIT2
 *				or CLOSING.  Required because the other end
 *				may not have gotten our last ACK causing it
 *				to retransmit the data packet (which we ignore)
 *
 *	TCP_CLOSE_WAIT		remote side has shutdown and is waiting for
 *				us to finish writing our data and to shutdown
 *				(we have to close() to move on to LAST_ACK)
 *
 *	TCP_LAST_ACK		out side has shutdown after remote has
 *				shutdown.  There may still be data in our
 *				buffer that we have to finish sending
 *
 *	TCP_CLOSE		socket is finished
 */

#include <linux/kernel.h>
#include <linux/module.h>
#include <linux/types.h>
#include <linux/fcntl.h>
#include <linux/poll.h>
#include <linux/init.h>
#include <linux/fs.h>
#include <linux/skbuff.h>
#include <linux/scatterlist.h>
#include <linux/splice.h>
#include <linux/net.h>
#include <linux/socket.h>
#include <linux/random.h>
#include <linux/bootmem.h>
#include <linux/highmem.h>
#include <linux/swap.h>
#include <linux/cache.h>
#include <linux/err.h>
#include <linux/crypto.h>
#include <linux/time.h>
#include <linux/slab.h>

#include <net/icmp.h>
#include <net/tcp.h>
#include <net/xfrm.h>
#include <net/ip.h>
#include <net/netdma.h>
#include <net/sock.h>

#include <asm/uaccess.h>
#include <asm/ioctls.h>

int sysctl_tcp_fin_timeout __read_mostly = TCP_FIN_TIMEOUT;

struct percpu_counter tcp_orphan_count;
EXPORT_SYMBOL_GPL(tcp_orphan_count);

long sysctl_tcp_mem[3] __read_mostly;
int sysctl_tcp_wmem[3] __read_mostly;
int sysctl_tcp_rmem[3] __read_mostly;

EXPORT_SYMBOL(sysctl_tcp_mem);
EXPORT_SYMBOL(sysctl_tcp_rmem);
EXPORT_SYMBOL(sysctl_tcp_wmem);

atomic_long_t tcp_memory_allocated;	/* Current allocated memory. */
EXPORT_SYMBOL(tcp_memory_allocated);

/*
 * Current number of TCP sockets.
 */
struct percpu_counter tcp_sockets_allocated;
EXPORT_SYMBOL(tcp_sockets_allocated);

/*
 * TCP splice context
 */
struct tcp_splice_state {
	struct pipe_inode_info *pipe;
	size_t len;
	unsigned int flags;
};

/*
 * Pressure flag: try to collapse.
 * Technical note: it is used by multiple contexts non atomically.
 * All the __sk_mem_schedule() is of this nature: accounting
 * is strict, actions are advisory and have some latency.
 */
int tcp_memory_pressure __read_mostly;
EXPORT_SYMBOL(tcp_memory_pressure);

void tcp_enter_memory_pressure(struct sock *sk)
{
	if (!tcp_memory_pressure) {
		NET_INC_STATS(sock_net(sk), LINUX_MIB_TCPMEMORYPRESSURES);
		tcp_memory_pressure = 1;
	}
}
EXPORT_SYMBOL(tcp_enter_memory_pressure);

/* Convert seconds to retransmits based on initial and max timeout */
static u8 secs_to_retrans(int seconds, int timeout, int rto_max)
{
	u8 res = 0;

	if (seconds > 0) {
		int period = timeout;

		res = 1;
		while (seconds > period && res < 255) {
			res++;
			timeout <<= 1;
			if (timeout > rto_max)
				timeout = rto_max;
			period += timeout;
		}
	}
	return res;
}

/* Convert retransmits to seconds based on initial and max timeout */
static int retrans_to_secs(u8 retrans, int timeout, int rto_max)
{
	int period = 0;

	if (retrans > 0) {
		period = timeout;
		while (--retrans) {
			timeout <<= 1;
			if (timeout > rto_max)
				timeout = rto_max;
			period += timeout;
		}
	}
	return period;
}

/*
 *	Wait for a TCP event.
 *
 *	Note that we don't need to lock the socket, as the upper poll layers
 *	take care of normal races (between the test and the event) and we don't
 *	go look at any of the socket buffers directly.
 */
unsigned int tcp_poll(struct file *file, struct socket *sock, poll_table *wait)
{
	unsigned int mask;
	struct sock *sk = sock->sk;
	struct tcp_sock *tp = tcp_sk(sk);

	sock_poll_wait(file, sk_sleep(sk), wait);
	if (sk->sk_state == TCP_LISTEN)
		return inet_csk_listen_poll(sk);

	/* Socket is not locked. We are protected from async events
	 * by poll logic and correct handling of state changes
	 * made by other threads is impossible in any case.
	 */

	mask = 0;

	/*
	 * POLLHUP is certainly not done right. But poll() doesn't
	 * have a notion of HUP in just one direction, and for a
	 * socket the read side is more interesting.
	 *
	 * Some poll() documentation says that POLLHUP is incompatible
	 * with the POLLOUT/POLLWR flags, so somebody should check this
	 * all. But careful, it tends to be safer to return too many
	 * bits than too few, and you can easily break real applications
	 * if you don't tell them that something has hung up!
	 *
	 * Check-me.
	 *
	 * Check number 1. POLLHUP is _UNMASKABLE_ event (see UNIX98 and
	 * our fs/select.c). It means that after we received EOF,
	 * poll always returns immediately, making impossible poll() on write()
	 * in state CLOSE_WAIT. One solution is evident --- to set POLLHUP
	 * if and only if shutdown has been made in both directions.
	 * Actually, it is interesting to look how Solaris and DUX
	 * solve this dilemma. I would prefer, if POLLHUP were maskable,
	 * then we could set it on SND_SHUTDOWN. BTW examples given
	 * in Stevens' books assume exactly this behaviour, it explains
	 * why POLLHUP is incompatible with POLLOUT.	--ANK
	 *
	 * NOTE. Check for TCP_CLOSE is added. The goal is to prevent
	 * blocking on fresh not-connected or disconnected socket. --ANK
	 */
	if (sk->sk_shutdown == SHUTDOWN_MASK || sk->sk_state == TCP_CLOSE)
		mask |= POLLHUP;
	if (sk->sk_shutdown & RCV_SHUTDOWN)
		mask |= POLLIN | POLLRDNORM | POLLRDHUP;

	/* Connected? */
	if ((1 << sk->sk_state) & ~(TCPF_SYN_SENT | TCPF_SYN_RECV)) {
		int target = sock_rcvlowat(sk, 0, INT_MAX);

		if (tp->urg_seq == tp->copied_seq &&
		    !sock_flag(sk, SOCK_URGINLINE) &&
		    tp->urg_data)
			target++;

		/* Potential race condition. If read of tp below will
		 * escape above sk->sk_state, we can be illegally awaken
		 * in SYN_* states. */
		if (tp->rcv_nxt - tp->copied_seq >= target)
			mask |= POLLIN | POLLRDNORM;

		if (!(sk->sk_shutdown & SEND_SHUTDOWN)) {
			if (sk_stream_wspace(sk) >= sk_stream_min_wspace(sk)) {
				mask |= POLLOUT | POLLWRNORM;
			} else {  /* send SIGIO later */
				set_bit(SOCK_ASYNC_NOSPACE,
					&sk->sk_socket->flags);
				set_bit(SOCK_NOSPACE, &sk->sk_socket->flags);

				/* Race breaker. If space is freed after
				 * wspace test but before the flags are set,
				 * IO signal will be lost.
				 */
				if (sk_stream_wspace(sk) >= sk_stream_min_wspace(sk))
					mask |= POLLOUT | POLLWRNORM;
			}
		} else
			mask |= POLLOUT | POLLWRNORM;

		if (tp->urg_data & TCP_URG_VALID)
			mask |= POLLPRI;
	}
	/* This barrier is coupled with smp_wmb() in tcp_reset() */
	smp_rmb();
	if (sk->sk_err)
		mask |= POLLERR;

	return mask;
}
EXPORT_SYMBOL(tcp_poll);

int tcp_ioctl(struct sock *sk, int cmd, unsigned long arg)
{
	struct tcp_sock *tp = tcp_sk(sk);
	int answ;

	switch (cmd) {
	case SIOCINQ:
		if (sk->sk_state == TCP_LISTEN)
			return -EINVAL;

		lock_sock(sk);
		if ((1 << sk->sk_state) & (TCPF_SYN_SENT | TCPF_SYN_RECV))
			answ = 0;
		else if (sock_flag(sk, SOCK_URGINLINE) ||
			 !tp->urg_data ||
			 before(tp->urg_seq, tp->copied_seq) ||
			 !before(tp->urg_seq, tp->rcv_nxt)) {
			struct sk_buff *skb;

			answ = tp->rcv_nxt - tp->copied_seq;

			/* Subtract 1, if FIN is in queue. */
			skb = skb_peek_tail(&sk->sk_receive_queue);
			if (answ && skb)
				answ -= tcp_hdr(skb)->fin;
		} else
			answ = tp->urg_seq - tp->copied_seq;
		release_sock(sk);
		break;
	case SIOCATMARK:
		answ = tp->urg_data && tp->urg_seq == tp->copied_seq;
		break;
	case SIOCOUTQ:
		if (sk->sk_state == TCP_LISTEN)
			return -EINVAL;

		if ((1 << sk->sk_state) & (TCPF_SYN_SENT | TCPF_SYN_RECV))
			answ = 0;
		else
			answ = tp->write_seq - tp->snd_una;
		break;
	default:
		return -ENOIOCTLCMD;
	}

	return put_user(answ, (int __user *)arg);
}
EXPORT_SYMBOL(tcp_ioctl);

static inline void tcp_mark_push(struct tcp_sock *tp, struct sk_buff *skb)
{
	TCP_SKB_CB(skb)->flags |= TCPHDR_PSH;
	tp->pushed_seq = tp->write_seq;
}

static inline int forced_push(struct tcp_sock *tp)
{
	return after(tp->write_seq, tp->pushed_seq + (tp->max_window >> 1));
}

static inline void skb_entail(struct sock *sk, struct sk_buff *skb)
{
	struct tcp_sock *tp = tcp_sk(sk);
	struct tcp_skb_cb *tcb = TCP_SKB_CB(skb);

	skb->csum    = 0;
	tcb->seq     = tcb->end_seq = tp->write_seq;
	tcb->flags   = TCPHDR_ACK;
	tcb->sacked  = 0;
	skb_header_release(skb);
	tcp_add_write_queue_tail(sk, skb);
	sk->sk_wmem_queued += skb->truesize;
	sk_mem_charge(sk, skb->truesize);
	if (tp->nonagle & TCP_NAGLE_PUSH)
		tp->nonagle &= ~TCP_NAGLE_PUSH;
}

static inline void tcp_mark_urg(struct tcp_sock *tp, int flags)
{
	if (flags & MSG_OOB)
		tp->snd_up = tp->write_seq;
}

static inline void tcp_push(struct sock *sk, int flags, int mss_now,
			    int nonagle)
{
	if (tcp_send_head(sk)) {
		struct tcp_sock *tp = tcp_sk(sk);

		if (!(flags & MSG_MORE) || forced_push(tp))
			tcp_mark_push(tp, tcp_write_queue_tail(sk));

		tcp_mark_urg(tp, flags);
		__tcp_push_pending_frames(sk, mss_now,
					  (flags & MSG_MORE) ? TCP_NAGLE_CORK : nonagle);
	}
}

static int tcp_splice_data_recv(read_descriptor_t *rd_desc, struct sk_buff *skb,
				unsigned int offset, size_t len)
{
	struct tcp_splice_state *tss = rd_desc->arg.data;
	int ret;

	ret = skb_splice_bits(skb, offset, tss->pipe, min(rd_desc->count, len),
			      tss->flags);
	if (ret > 0)
		rd_desc->count -= ret;
	return ret;
}

static int __tcp_splice_read(struct sock *sk, struct tcp_splice_state *tss)
{
	/* Store TCP splice context information in read_descriptor_t. */
	read_descriptor_t rd_desc = {
		.arg.data = tss,
		.count	  = tss->len,
	};

	return tcp_read_sock(sk, &rd_desc, tcp_splice_data_recv);
}

/**
 *  tcp_splice_read - splice data from TCP socket to a pipe
 * @sock:	socket to splice from
 * @ppos:	position (not valid)
 * @pipe:	pipe to splice to
 * @len:	number of bytes to splice
 * @flags:	splice modifier flags
 *
 * Description:
 *    Will read pages from given socket and fill them into a pipe.
 *
 **/
ssize_t tcp_splice_read(struct socket *sock, loff_t *ppos,
			struct pipe_inode_info *pipe, size_t len,
			unsigned int flags)
{
	struct sock *sk = sock->sk;
	struct tcp_splice_state tss = {
		.pipe = pipe,
		.len = len,
		.flags = flags,
	};
	long timeo;
	ssize_t spliced;
	int ret;

	sock_rps_record_flow(sk);
	/*
	 * We can't seek on a socket input
	 */
	if (unlikely(*ppos))
		return -ESPIPE;

	ret = spliced = 0;

	lock_sock(sk);

	timeo = sock_rcvtimeo(sk, sock->file->f_flags & O_NONBLOCK);
	while (tss.len) {
		ret = __tcp_splice_read(sk, &tss);
		if (ret < 0)
			break;
		else if (!ret) {
			if (spliced)
				break;
			if (sock_flag(sk, SOCK_DONE))
				break;
			if (sk->sk_err) {
				ret = sock_error(sk);
				break;
			}
			if (sk->sk_shutdown & RCV_SHUTDOWN)
				break;
			if (sk->sk_state == TCP_CLOSE) {
				/*
				 * This occurs when user tries to read
				 * from never connected socket.
				 */
				if (!sock_flag(sk, SOCK_DONE))
					ret = -ENOTCONN;
				break;
			}
			if (!timeo) {
				ret = -EAGAIN;
				break;
			}
			sk_wait_data(sk, &timeo);
			if (signal_pending(current)) {
				ret = sock_intr_errno(timeo);
				break;
			}
			continue;
		}
		tss.len -= ret;
		spliced += ret;

		if (!timeo)
			break;
		release_sock(sk);
		lock_sock(sk);

		if (sk->sk_err || sk->sk_state == TCP_CLOSE ||
		    (sk->sk_shutdown & RCV_SHUTDOWN) ||
		    signal_pending(current))
			break;
	}

	release_sock(sk);

	if (spliced)
		return spliced;

	return ret;
}
EXPORT_SYMBOL(tcp_splice_read);

struct sk_buff *sk_stream_alloc_skb(struct sock *sk, int size, gfp_t gfp)
{
	struct sk_buff *skb;

	/* The TCP header must be at least 32-bit aligned.  */
	size = ALIGN(size, 4);

	skb = alloc_skb_fclone(size + sk->sk_prot->max_header, gfp);
	if (skb) {
		if (sk_wmem_schedule(sk, skb->truesize)) {
			/*
			 * Make sure that we have exactly size bytes
			 * available to the caller, no more, no less.
			 */
			skb_reserve(skb, skb_tailroom(skb) - size);
			return skb;
		}
		__kfree_skb(skb);
	} else {
		sk->sk_prot->enter_memory_pressure(sk);
		sk_stream_moderate_sndbuf(sk);
	}
	return NULL;
}

static unsigned int tcp_xmit_size_goal(struct sock *sk, u32 mss_now,
				       int large_allowed)
{
	struct tcp_sock *tp = tcp_sk(sk);
	u32 xmit_size_goal, old_size_goal;

	xmit_size_goal = mss_now;

	if (large_allowed && sk_can_gso(sk)) {
		xmit_size_goal = ((sk->sk_gso_max_size - 1) -
				  inet_csk(sk)->icsk_af_ops->net_header_len -
				  inet_csk(sk)->icsk_ext_hdr_len -
				  tp->tcp_header_len);

		xmit_size_goal = tcp_bound_to_half_wnd(tp, xmit_size_goal);

		/* We try hard to avoid divides here */
		old_size_goal = tp->xmit_size_goal_segs * mss_now;

		if (likely(old_size_goal <= xmit_size_goal &&
			   old_size_goal + mss_now > xmit_size_goal)) {
			xmit_size_goal = old_size_goal;
		} else {
			tp->xmit_size_goal_segs = xmit_size_goal / mss_now;
			xmit_size_goal = tp->xmit_size_goal_segs * mss_now;
		}
	}

	return max(xmit_size_goal, mss_now);
}

static int tcp_send_mss(struct sock *sk, int *size_goal, int flags)
{
	int mss_now;

	mss_now = tcp_current_mss(sk);
	*size_goal = tcp_xmit_size_goal(sk, mss_now, !(flags & MSG_OOB));

	return mss_now;
}

static ssize_t do_tcp_sendpages(struct sock *sk, struct page **pages, int poffset,
			 size_t psize, int flags)
{
	struct tcp_sock *tp = tcp_sk(sk);
	int mss_now, size_goal;
	int err;
	ssize_t copied;
	long timeo = sock_sndtimeo(sk, flags & MSG_DONTWAIT);

	/* Wait for a connection to finish. */
	if ((1 << sk->sk_state) & ~(TCPF_ESTABLISHED | TCPF_CLOSE_WAIT))
		if ((err = sk_stream_wait_connect(sk, &timeo)) != 0)
			goto out_err;

	clear_bit(SOCK_ASYNC_NOSPACE, &sk->sk_socket->flags);

	mss_now = tcp_send_mss(sk, &size_goal, flags);
	copied = 0;

	err = -EPIPE;
	if (sk->sk_err || (sk->sk_shutdown & SEND_SHUTDOWN))
		goto out_err;

	while (psize > 0) {
		struct sk_buff *skb = tcp_write_queue_tail(sk);
		struct page *page = pages[poffset / PAGE_SIZE];
		int copy, i, can_coalesce;
		int offset = poffset % PAGE_SIZE;
		int size = min_t(size_t, psize, PAGE_SIZE - offset);

		if (!tcp_send_head(sk) || (copy = size_goal - skb->len) <= 0) {
new_segment:
			if (!sk_stream_memory_free(sk))
				goto wait_for_sndbuf;

			skb = sk_stream_alloc_skb(sk, 0, sk->sk_allocation);
			if (!skb)
				goto wait_for_memory;

			skb_entail(sk, skb);
			copy = size_goal;
		}

		if (copy > size)
			copy = size;

		i = skb_shinfo(skb)->nr_frags;
		can_coalesce = skb_can_coalesce(skb, i, page, offset);
		if (!can_coalesce && i >= MAX_SKB_FRAGS) {
			tcp_mark_push(tp, skb);
			goto new_segment;
		}
		if (!sk_wmem_schedule(sk, copy))
			goto wait_for_memory;

		if (can_coalesce) {
			skb_shinfo(skb)->frags[i - 1].size += copy;
		} else {
			get_page(page);
			skb_fill_page_desc(skb, i, page, offset, copy);
		}

		skb->len += copy;
		skb->data_len += copy;
		skb->truesize += copy;
		sk->sk_wmem_queued += copy;
		sk_mem_charge(sk, copy);
		skb->ip_summed = CHECKSUM_PARTIAL;
		tp->write_seq += copy;
		TCP_SKB_CB(skb)->end_seq += copy;
		skb_shinfo(skb)->gso_segs = 0;

		if (!copied)
			TCP_SKB_CB(skb)->flags &= ~TCPHDR_PSH;

		copied += copy;
		poffset += copy;
		if (!(psize -= copy))
			goto out;

		if (skb->len < size_goal || (flags & MSG_OOB))
			continue;

		if (forced_push(tp)) {
			tcp_mark_push(tp, skb);
			__tcp_push_pending_frames(sk, mss_now, TCP_NAGLE_PUSH);
		} else if (skb == tcp_send_head(sk))
			tcp_push_one(sk, mss_now);
		continue;

wait_for_sndbuf:
		set_bit(SOCK_NOSPACE, &sk->sk_socket->flags);
wait_for_memory:
		if (copied)
			tcp_push(sk, flags & ~MSG_MORE, mss_now, TCP_NAGLE_PUSH);

		if ((err = sk_stream_wait_memory(sk, &timeo)) != 0)
			goto do_error;

		mss_now = tcp_send_mss(sk, &size_goal, flags);
	}

out:
	if (copied)
		tcp_push(sk, flags, mss_now, tp->nonagle);
	return copied;

do_error:
	if (copied)
		goto out;
out_err:
	return sk_stream_error(sk, flags, err);
}

int tcp_sendpage(struct sock *sk, struct page *page, int offset,
		 size_t size, int flags)
{
	ssize_t res;

	if (!(sk->sk_route_caps & NETIF_F_SG) ||
	    !(sk->sk_route_caps & NETIF_F_ALL_CSUM))
		return sock_no_sendpage(sk->sk_socket, page, offset, size,
					flags);

	lock_sock(sk);
	TCP_CHECK_TIMER(sk);
	res = do_tcp_sendpages(sk, &page, offset, size, flags);
	TCP_CHECK_TIMER(sk);
	release_sock(sk);
	return res;
}
EXPORT_SYMBOL(tcp_sendpage);

#define TCP_PAGE(sk)	(sk->sk_sndmsg_page)
#define TCP_OFF(sk)	(sk->sk_sndmsg_off)

static inline int select_size(struct sock *sk, int sg)
{
	struct tcp_sock *tp = tcp_sk(sk);
	int tmp = tp->mss_cache;

	if (sg) {
		if (sk_can_gso(sk))
			tmp = 0;
		else {
			int pgbreak = SKB_MAX_HEAD(MAX_TCP_HEADER);

			if (tmp >= pgbreak &&
			    tmp <= pgbreak + (MAX_SKB_FRAGS - 1) * PAGE_SIZE)
				tmp = pgbreak;
		}
	}

	return tmp;
}

int tcp_sendmsg(struct kiocb *iocb, struct sock *sk, struct msghdr *msg,
		size_t size)
{
	struct iovec *iov;
	struct tcp_sock *tp = tcp_sk(sk);
	struct sk_buff *skb;
	int iovlen, flags;
	int mss_now, size_goal;
	int sg, err, copied;
	long timeo;

	lock_sock(sk);
	TCP_CHECK_TIMER(sk);

	flags = msg->msg_flags;
	timeo = sock_sndtimeo(sk, flags & MSG_DONTWAIT);

	/* Wait for a connection to finish. */
	if ((1 << sk->sk_state) & ~(TCPF_ESTABLISHED | TCPF_CLOSE_WAIT))
		if ((err = sk_stream_wait_connect(sk, &timeo)) != 0)
			goto out_err;

	/* This should be in poll */
	clear_bit(SOCK_ASYNC_NOSPACE, &sk->sk_socket->flags);

	mss_now = tcp_send_mss(sk, &size_goal, flags);

	/* Ok commence sending. */
	iovlen = msg->msg_iovlen;
	iov = msg->msg_iov;
	copied = 0;

	err = -EPIPE;
	if (sk->sk_err || (sk->sk_shutdown & SEND_SHUTDOWN))
		goto out_err;

	sg = sk->sk_route_caps & NETIF_F_SG;

	while (--iovlen >= 0) {
		size_t seglen = iov->iov_len;
		unsigned char __user *from = iov->iov_base;

		iov++;

		while (seglen > 0) {
			int copy = 0;
			int max = size_goal;

			skb = tcp_write_queue_tail(sk);
			if (tcp_send_head(sk)) {
				if (skb->ip_summed == CHECKSUM_NONE)
					max = mss_now;
				copy = max - skb->len;
			}

			if (copy <= 0) {
new_segment:
				/* Allocate new segment. If the interface is SG,
				 * allocate skb fitting to single page.
				 */
				if (!sk_stream_memory_free(sk))
					goto wait_for_sndbuf;

				skb = sk_stream_alloc_skb(sk,
							  select_size(sk, sg),
							  sk->sk_allocation);
				if (!skb)
					goto wait_for_memory;

				/*
				 * Check whether we can use HW checksum.
				 */
				if (sk->sk_route_caps & NETIF_F_ALL_CSUM)
					skb->ip_summed = CHECKSUM_PARTIAL;

				skb_entail(sk, skb);
				copy = size_goal;
				max = size_goal;
			}

			/* Try to append data to the end of skb. */
			if (copy > seglen)
				copy = seglen;

			/* Where to copy to? */
			if (skb_tailroom(skb) > 0) {
				/* We have some space in skb head. Superb! */
				if (copy > skb_tailroom(skb))
					copy = skb_tailroom(skb);
				if ((err = skb_add_data(skb, from, copy)) != 0)
					goto do_fault;
			} else {
				int merge = 0;
				int i = skb_shinfo(skb)->nr_frags;
				struct page *page = TCP_PAGE(sk);
				int off = TCP_OFF(sk);

				if (skb_can_coalesce(skb, i, page, off) &&
				    off != PAGE_SIZE) {
					/* We can extend the last page
					 * fragment. */
					merge = 1;
				} else if (i == MAX_SKB_FRAGS || !sg) {
					/* Need to add new fragment and cannot
					 * do this because interface is non-SG,
					 * or because all the page slots are
					 * busy. */
					tcp_mark_push(tp, skb);
					goto new_segment;
				} else if (page) {
					if (off == PAGE_SIZE) {
						put_page(page);
						TCP_PAGE(sk) = page = NULL;
						off = 0;
					}
				} else
					off = 0;

				if (copy > PAGE_SIZE - off)
					copy = PAGE_SIZE - off;

				if (!sk_wmem_schedule(sk, copy))
					goto wait_for_memory;

				if (!page) {
					/* Allocate new cache page. */
					if (!(page = sk_stream_alloc_page(sk)))
						goto wait_for_memory;
				}

				/* Time to copy data. We are close to
				 * the end! */
				err = skb_copy_to_page(sk, from, skb, page,
						       off, copy);
				if (err) {
					/* If this page was new, give it to the
					 * socket so it does not get leaked.
					 */
					if (!TCP_PAGE(sk)) {
						TCP_PAGE(sk) = page;
						TCP_OFF(sk) = 0;
					}
					goto do_error;
				}

				/* Update the skb. */
				if (merge) {
					skb_shinfo(skb)->frags[i - 1].size +=
									copy;
				} else {
					skb_fill_page_desc(skb, i, page, off, copy);
					if (TCP_PAGE(sk)) {
						get_page(page);
					} else if (off + copy < PAGE_SIZE) {
						get_page(page);
						TCP_PAGE(sk) = page;
					}
				}

				TCP_OFF(sk) = off + copy;
			}

			if (!copied)
				TCP_SKB_CB(skb)->flags &= ~TCPHDR_PSH;

			tp->write_seq += copy;
			TCP_SKB_CB(skb)->end_seq += copy;
			skb_shinfo(skb)->gso_segs = 0;

			from += copy;
			copied += copy;
			if ((seglen -= copy) == 0 && iovlen == 0)
				goto out;

			if (skb->len < max || (flags & MSG_OOB))
				continue;

			if (forced_push(tp)) {
				tcp_mark_push(tp, skb);
				__tcp_push_pending_frames(sk, mss_now, TCP_NAGLE_PUSH);
			} else if (skb == tcp_send_head(sk))
				tcp_push_one(sk, mss_now);
			continue;

wait_for_sndbuf:
			set_bit(SOCK_NOSPACE, &sk->sk_socket->flags);
wait_for_memory:
			if (copied)
				tcp_push(sk, flags & ~MSG_MORE, mss_now, TCP_NAGLE_PUSH);

			if ((err = sk_stream_wait_memory(sk, &timeo)) != 0)
				goto do_error;

			mss_now = tcp_send_mss(sk, &size_goal, flags);
		}
	}

out:
	if (copied)
		tcp_push(sk, flags, mss_now, tp->nonagle);
	TCP_CHECK_TIMER(sk);
	release_sock(sk);
	return copied;

do_fault:
	if (!skb->len) {
		tcp_unlink_write_queue(skb, sk);
		/* It is the one place in all of TCP, except connection
		 * reset, where we can be unlinking the send_head.
		 */
		tcp_check_send_head(sk, skb);
		sk_wmem_free_skb(sk, skb);
	}

do_error:
	if (copied)
		goto out;
out_err:
	err = sk_stream_error(sk, flags, err);
	TCP_CHECK_TIMER(sk);
	release_sock(sk);
	return err;
}
EXPORT_SYMBOL(tcp_sendmsg);

/*
 *	Handle reading urgent data. BSD has very simple semantics for
 *	this, no blocking and very strange errors 8)
 */

static int tcp_recv_urg(struct sock *sk, struct msghdr *msg, int len, int flags)
{
	struct tcp_sock *tp = tcp_sk(sk);

	/* No URG data to read. */
	if (sock_flag(sk, SOCK_URGINLINE) || !tp->urg_data ||
	    tp->urg_data == TCP_URG_READ)
		return -EINVAL;	/* Yes this is right ! */

	if (sk->sk_state == TCP_CLOSE && !sock_flag(sk, SOCK_DONE))
		return -ENOTCONN;

	if (tp->urg_data & TCP_URG_VALID) {
		int err = 0;
		char c = tp->urg_data;

		if (!(flags & MSG_PEEK))
			tp->urg_data = TCP_URG_READ;

		/* Read urgent data. */
		msg->msg_flags |= MSG_OOB;

		if (len > 0) {
			if (!(flags & MSG_TRUNC))
				err = memcpy_toiovec(msg->msg_iov, &c, 1);
			len = 1;
		} else
			msg->msg_flags |= MSG_TRUNC;

		return err ? -EFAULT : len;
	}

	if (sk->sk_state == TCP_CLOSE || (sk->sk_shutdown & RCV_SHUTDOWN))
		return 0;

	/* Fixed the recv(..., MSG_OOB) behaviour.  BSD docs and
	 * the available implementations agree in this case:
	 * this call should never block, independent of the
	 * blocking state of the socket.
	 * Mike <pall@rz.uni-karlsruhe.de>
	 */
	return -EAGAIN;
}

/* Clean up the receive buffer for full frames taken by the user,
 * then send an ACK if necessary.  COPIED is the number of bytes
 * tcp_recvmsg has given to the user so far, it speeds up the
 * calculation of whether or not we must ACK for the sake of
 * a window update.
 */
void tcp_cleanup_rbuf(struct sock *sk, int copied)
{
	struct tcp_sock *tp = tcp_sk(sk);
	int time_to_ack = 0;

#if TCP_DEBUG
	struct sk_buff *skb = skb_peek(&sk->sk_receive_queue);

	WARN(skb && !before(tp->copied_seq, TCP_SKB_CB(skb)->end_seq),
	     KERN_INFO "cleanup rbuf bug: copied %X seq %X rcvnxt %X\n",
	     tp->copied_seq, TCP_SKB_CB(skb)->end_seq, tp->rcv_nxt);
#endif

	if (inet_csk_ack_scheduled(sk)) {
		const struct inet_connection_sock *icsk = inet_csk(sk);
		   /* Delayed ACKs frequently hit locked sockets during bulk
		    * receive. */
		if (icsk->icsk_ack.blocked ||
		    /* Once-per-two-segments ACK was not sent by tcp_input.c */
		    tp->rcv_nxt - tp->rcv_wup > icsk->icsk_ack.rcv_mss ||
		    /*
		     * If this read emptied read buffer, we send ACK, if
		     * connection is not bidirectional, user drained
		     * receive buffer and there was a small segment
		     * in queue.
		     */
		    (copied > 0 &&
		     ((icsk->icsk_ack.pending & ICSK_ACK_PUSHED2) ||
		      ((icsk->icsk_ack.pending & ICSK_ACK_PUSHED) &&
		       !icsk->icsk_ack.pingpong)) &&
		      !atomic_read(&sk->sk_rmem_alloc)))
			time_to_ack = 1;
	}

	/* We send an ACK if we can now advertise a non-zero window
	 * which has been raised "significantly".
	 *
	 * Even if window raised up to infinity, do not send window open ACK
	 * in states, where we will not receive more. It is useless.
	 */
	if (copied > 0 && !time_to_ack && !(sk->sk_shutdown & RCV_SHUTDOWN)) {
		__u32 rcv_window_now = tcp_receive_window(tp);

		/* Optimize, __tcp_select_window() is not cheap. */
		if (2*rcv_window_now <= tp->window_clamp) {
			__u32 new_window = __tcp_select_window(sk);

			/* Send ACK now, if this read freed lots of space
			 * in our buffer. Certainly, new_window is new window.
			 * We can advertise it now, if it is not less than current one.
			 * "Lots" means "at least twice" here.
			 */
			if (new_window && new_window >= 2 * rcv_window_now)
				time_to_ack = 1;
		}
	}
	if (time_to_ack)
		tcp_send_ack(sk);
}

static void tcp_prequeue_process(struct sock *sk)
{
	struct sk_buff *skb;
	struct tcp_sock *tp = tcp_sk(sk);

	NET_INC_STATS_USER(sock_net(sk), LINUX_MIB_TCPPREQUEUED);

	/* RX process wants to run with disabled BHs, though it is not
	 * necessary */
	local_bh_disable();
	while ((skb = __skb_dequeue(&tp->ucopy.prequeue)) != NULL)
		sk_backlog_rcv(sk, skb);
	local_bh_enable();

	/* Clear memory counter. */
	tp->ucopy.memory = 0;
}

#ifdef CONFIG_NET_DMA
static void tcp_service_net_dma(struct sock *sk, bool wait)
{
	dma_cookie_t done, used;
	dma_cookie_t last_issued;
	struct tcp_sock *tp = tcp_sk(sk);

	if (!tp->ucopy.dma_chan)
		return;

	last_issued = tp->ucopy.dma_cookie;
	dma_async_memcpy_issue_pending(tp->ucopy.dma_chan);

	do {
		if (dma_async_memcpy_complete(tp->ucopy.dma_chan,
					      last_issued, &done,
					      &used) == DMA_SUCCESS) {
			/* Safe to free early-copied skbs now */
			__skb_queue_purge(&sk->sk_async_wait_queue);
			break;
		} else {
			struct sk_buff *skb;
			while ((skb = skb_peek(&sk->sk_async_wait_queue)) &&
			       (dma_async_is_complete(skb->dma_cookie, done,
						      used) == DMA_SUCCESS)) {
				__skb_dequeue(&sk->sk_async_wait_queue);
				kfree_skb(skb);
			}
		}
	} while (wait);
}
#endif

static inline struct sk_buff *tcp_recv_skb(struct sock *sk, u32 seq, u32 *off)
{
	struct sk_buff *skb;
	u32 offset;

	skb_queue_walk(&sk->sk_receive_queue, skb) {
		offset = seq - TCP_SKB_CB(skb)->seq;
		if (tcp_hdr(skb)->syn)
			offset--;
		if (offset < skb->len || tcp_hdr(skb)->fin) {
			*off = offset;
			return skb;
		}
	}
	return NULL;
}

/*
 * This routine provides an alternative to tcp_recvmsg() for routines
 * that would like to handle copying from skbuffs directly in 'sendfile'
 * fashion.
 * Note:
 *	- It is assumed that the socket was locked by the caller.
 *	- The routine does not block.
 *	- At present, there is no support for reading OOB data
 *	  or for 'peeking' the socket using this routine
 *	  (although both would be easy to implement).
 */
int tcp_read_sock(struct sock *sk, read_descriptor_t *desc,
		  sk_read_actor_t recv_actor)
{
	struct sk_buff *skb;
	struct tcp_sock *tp = tcp_sk(sk);
	u32 seq = tp->copied_seq;
	u32 offset;
	int copied = 0;

	if (sk->sk_state == TCP_LISTEN)
		return -ENOTCONN;
	while ((skb = tcp_recv_skb(sk, seq, &offset)) != NULL) {
		if (offset < skb->len) {
			int used;
			size_t len;

			len = skb->len - offset;
			/* Stop reading if we hit a patch of urgent data */
			if (tp->urg_data) {
				u32 urg_offset = tp->urg_seq - seq;
				if (urg_offset < len)
					len = urg_offset;
				if (!len)
					break;
			}
			used = recv_actor(desc, skb, offset, len);
			if (used < 0) {
				if (!copied)
					copied = used;
				break;
			} else if (used <= len) {
				seq += used;
				copied += used;
				offset += used;
			}
			/*
			 * If recv_actor drops the lock (e.g. TCP splice
			 * receive) the skb pointer might be invalid when
			 * getting here: tcp_collapse might have deleted it
			 * while aggregating skbs from the socket queue.
			 */
			skb = tcp_recv_skb(sk, seq-1, &offset);
			if (!skb || (offset+1 != skb->len))
				break;
		}
		if (tcp_hdr(skb)->fin) {
			sk_eat_skb(sk, skb, 0);
			++seq;
			break;
		}
		sk_eat_skb(sk, skb, 0);
		if (!desc->count)
			break;
		tp->copied_seq = seq;
	}
	tp->copied_seq = seq;

	tcp_rcv_space_adjust(sk);

	/* Clean up data we have read: This will do ACK frames. */
	if (copied > 0)
		tcp_cleanup_rbuf(sk, copied);
	return copied;
}
EXPORT_SYMBOL(tcp_read_sock);

/*
 *	This routine copies from a sock struct into the user buffer.
 *
 *	Technical note: in 2.3 we work on _locked_ socket, so that
 *	tricks with *seq access order and skb->users are not required.
 *	Probably, code can be easily improved even more.
 */

int tcp_recvmsg(struct kiocb *iocb, struct sock *sk, struct msghdr *msg,
		size_t len, int nonblock, int flags, int *addr_len)
{
	struct tcp_sock *tp = tcp_sk(sk);
	int copied = 0;
	u32 peek_seq;
	u32 *seq;
	unsigned long used;
	int err;
	int target;		/* Read at least this many bytes */
	long timeo;
	struct task_struct *user_recv = NULL;
	int copied_early = 0;
	struct sk_buff *skb;
	u32 urg_hole = 0;

	lock_sock(sk);

	TCP_CHECK_TIMER(sk);

	err = -ENOTCONN;
	if (sk->sk_state == TCP_LISTEN)
		goto out;

	timeo = sock_rcvtimeo(sk, nonblock);

	/* Urgent data needs to be handled specially. */
	if (flags & MSG_OOB)
		goto recv_urg;

	seq = &tp->copied_seq;
	if (flags & MSG_PEEK) {
		peek_seq = tp->copied_seq;
		seq = &peek_seq;
	}

	target = sock_rcvlowat(sk, flags & MSG_WAITALL, len);

#ifdef CONFIG_NET_DMA
	tp->ucopy.dma_chan = NULL;
	preempt_disable();
	skb = skb_peek_tail(&sk->sk_receive_queue);
	{
		int available = 0;

		if (skb)
			available = TCP_SKB_CB(skb)->seq + skb->len - (*seq);
		if ((available < target) &&
		    (len > sysctl_tcp_dma_copybreak) && !(flags & MSG_PEEK) &&
		    !sysctl_tcp_low_latency &&
		    dma_find_channel(DMA_MEMCPY)) {
			preempt_enable_no_resched();
			tp->ucopy.pinned_list =
					dma_pin_iovec_pages(msg->msg_iov, len);
		} else {
			preempt_enable_no_resched();
		}
	}
#endif

	do {
		u32 offset;

		/* Are we at urgent data? Stop if we have read anything or have SIGURG pending. */
		if (tp->urg_data && tp->urg_seq == *seq) {
			if (copied)
				break;
			if (signal_pending(current)) {
				copied = timeo ? sock_intr_errno(timeo) : -EAGAIN;
				break;
			}
		}

		/* Next get a buffer. */

		skb_queue_walk(&sk->sk_receive_queue, skb) {
			/* Now that we have two receive queues this
			 * shouldn't happen.
			 */
			if (WARN(before(*seq, TCP_SKB_CB(skb)->seq),
			     KERN_INFO "recvmsg bug: copied %X "
				       "seq %X rcvnxt %X fl %X\n", *seq,
				       TCP_SKB_CB(skb)->seq, tp->rcv_nxt,
				       flags))
				break;

			offset = *seq - TCP_SKB_CB(skb)->seq;
			if (tcp_hdr(skb)->syn)
				offset--;
			if (offset < skb->len)
				goto found_ok_skb;
			if (tcp_hdr(skb)->fin)
				goto found_fin_ok;
			WARN(!(flags & MSG_PEEK), KERN_INFO "recvmsg bug 2: "
					"copied %X seq %X rcvnxt %X fl %X\n",
					*seq, TCP_SKB_CB(skb)->seq,
					tp->rcv_nxt, flags);
		}

		/* Well, if we have backlog, try to process it now yet. */

		if (copied >= target && !sk->sk_backlog.tail)
			break;

		if (copied) {
			if (sk->sk_err ||
			    sk->sk_state == TCP_CLOSE ||
			    (sk->sk_shutdown & RCV_SHUTDOWN) ||
			    !timeo ||
			    signal_pending(current))
				break;
		} else {
			if (sock_flag(sk, SOCK_DONE))
				break;

			if (sk->sk_err) {
				copied = sock_error(sk);
				break;
			}

			if (sk->sk_shutdown & RCV_SHUTDOWN)
				break;

			if (sk->sk_state == TCP_CLOSE) {
				if (!sock_flag(sk, SOCK_DONE)) {
					/* This occurs when user tries to read
					 * from never connected socket.
					 */
					copied = -ENOTCONN;
					break;
				}
				break;
			}

			if (!timeo) {
				copied = -EAGAIN;
				break;
			}

			if (signal_pending(current)) {
				copied = sock_intr_errno(timeo);
				break;
			}
		}

		tcp_cleanup_rbuf(sk, copied);

		if (!sysctl_tcp_low_latency && tp->ucopy.task == user_recv) {
			/* Install new reader */
			if (!user_recv && !(flags & (MSG_TRUNC | MSG_PEEK))) {
				user_recv = current;
				tp->ucopy.task = user_recv;
				tp->ucopy.iov = msg->msg_iov;
			}

			tp->ucopy.len = len;

			WARN_ON(tp->copied_seq != tp->rcv_nxt &&
				!(flags & (MSG_PEEK | MSG_TRUNC)));

			/* Ugly... If prequeue is not empty, we have to
			 * process it before releasing socket, otherwise
			 * order will be broken at second iteration.
			 * More elegant solution is required!!!
			 *
			 * Look: we have the following (pseudo)queues:
			 *
			 * 1. packets in flight
			 * 2. backlog
			 * 3. prequeue
			 * 4. receive_queue
			 *
			 * Each queue can be processed only if the next ones
			 * are empty. At this point we have empty receive_queue.
			 * But prequeue _can_ be not empty after 2nd iteration,
			 * when we jumped to start of loop because backlog
			 * processing added something to receive_queue.
			 * We cannot release_sock(), because backlog contains
			 * packets arrived _after_ prequeued ones.
			 *
			 * Shortly, algorithm is clear --- to process all
			 * the queues in order. We could make it more directly,
			 * requeueing packets from backlog to prequeue, if
			 * is not empty. It is more elegant, but eats cycles,
			 * unfortunately.
			 */
			if (!skb_queue_empty(&tp->ucopy.prequeue))
				goto do_prequeue;

			/* __ Set realtime policy in scheduler __ */
		}

#ifdef CONFIG_NET_DMA
		if (tp->ucopy.dma_chan)
			dma_async_memcpy_issue_pending(tp->ucopy.dma_chan);
#endif
		if (copied >= target) {
			/* Do not sleep, just process backlog. */
			release_sock(sk);
			lock_sock(sk);
		} else
			sk_wait_data(sk, &timeo);

#ifdef CONFIG_NET_DMA
		tcp_service_net_dma(sk, false);  /* Don't block */
		tp->ucopy.wakeup = 0;
#endif

		if (user_recv) {
			int chunk;

			/* __ Restore normal policy in scheduler __ */

			if ((chunk = len - tp->ucopy.len) != 0) {
				NET_ADD_STATS_USER(sock_net(sk), LINUX_MIB_TCPDIRECTCOPYFROMBACKLOG, chunk);
				len -= chunk;
				copied += chunk;
			}

			if (tp->rcv_nxt == tp->copied_seq &&
			    !skb_queue_empty(&tp->ucopy.prequeue)) {
do_prequeue:
				tcp_prequeue_process(sk);

				if ((chunk = len - tp->ucopy.len) != 0) {
					NET_ADD_STATS_USER(sock_net(sk), LINUX_MIB_TCPDIRECTCOPYFROMPREQUEUE, chunk);
					len -= chunk;
					copied += chunk;
				}
			}
		}
		if ((flags & MSG_PEEK) &&
		    (peek_seq - copied - urg_hole != tp->copied_seq)) {
			if (net_ratelimit())
				printk(KERN_DEBUG "TCP(%s:%d): Application bug, race in MSG_PEEK.\n",
				       current->comm, task_pid_nr(current));
			peek_seq = tp->copied_seq;
		}
		continue;

	found_ok_skb:
		/* Ok so how much can we use? */
		used = skb->len - offset;
		if (len < used)
			used = len;

		/* Do we have urgent data here? */
		if (tp->urg_data) {
			u32 urg_offset = tp->urg_seq - *seq;
			if (urg_offset < used) {
				if (!urg_offset) {
					if (!sock_flag(sk, SOCK_URGINLINE)) {
						++*seq;
						urg_hole++;
						offset++;
						used--;
						if (!used)
							goto skip_copy;
					}
				} else
					used = urg_offset;
			}
		}

		if (!(flags & MSG_TRUNC)) {
#ifdef CONFIG_NET_DMA
			if (!tp->ucopy.dma_chan && tp->ucopy.pinned_list)
				tp->ucopy.dma_chan = dma_find_channel(DMA_MEMCPY);

			if (tp->ucopy.dma_chan) {
				tp->ucopy.dma_cookie = dma_skb_copy_datagram_iovec(
					tp->ucopy.dma_chan, skb, offset,
					msg->msg_iov, used,
					tp->ucopy.pinned_list);

				if (tp->ucopy.dma_cookie < 0) {

					printk(KERN_ALERT "dma_cookie < 0\n");

					/* Exception. Bailout! */
					if (!copied)
						copied = -EFAULT;
					break;
				}

				dma_async_memcpy_issue_pending(tp->ucopy.dma_chan);

				if ((offset + used) == skb->len)
					copied_early = 1;

			} else
#endif
			{
				err = skb_copy_datagram_iovec(skb, offset,
						msg->msg_iov, used);
				if (err) {
					/* Exception. Bailout! */
					if (!copied)
						copied = -EFAULT;
					break;
				}
			}
		}

		*seq += used;
		copied += used;
		len -= used;

		tcp_rcv_space_adjust(sk);

skip_copy:
		if (tp->urg_data && after(tp->copied_seq, tp->urg_seq)) {
			tp->urg_data = 0;
			tcp_fast_path_check(sk);
		}
		if (used + offset < skb->len)
			continue;

		if (tcp_hdr(skb)->fin)
			goto found_fin_ok;
		if (!(flags & MSG_PEEK)) {
			sk_eat_skb(sk, skb, copied_early);
			copied_early = 0;
		}
		continue;

	found_fin_ok:
		/* Process the FIN. */
		++*seq;
		if (!(flags & MSG_PEEK)) {
			sk_eat_skb(sk, skb, copied_early);
			copied_early = 0;
		}
		break;
	} while (len > 0);

	if (user_recv) {
		if (!skb_queue_empty(&tp->ucopy.prequeue)) {
			int chunk;

			tp->ucopy.len = copied > 0 ? len : 0;

			tcp_prequeue_process(sk);

			if (copied > 0 && (chunk = len - tp->ucopy.len) != 0) {
				NET_ADD_STATS_USER(sock_net(sk), LINUX_MIB_TCPDIRECTCOPYFROMPREQUEUE, chunk);
				len -= chunk;
				copied += chunk;
			}
		}

		tp->ucopy.task = NULL;
		tp->ucopy.len = 0;
	}

#ifdef CONFIG_NET_DMA
	tcp_service_net_dma(sk, true);  /* Wait for queue to drain */
	tp->ucopy.dma_chan = NULL;

	if (tp->ucopy.pinned_list) {
		dma_unpin_iovec_pages(tp->ucopy.pinned_list);
		tp->ucopy.pinned_list = NULL;
	}
#endif

	/* According to UNIX98, msg_name/msg_namelen are ignored
	 * on connected socket. I was just happy when found this 8) --ANK
	 */

	/* Clean up data we have read: This will do ACK frames. */
	tcp_cleanup_rbuf(sk, copied);

	TCP_CHECK_TIMER(sk);
	release_sock(sk);
	return copied;

out:
	TCP_CHECK_TIMER(sk);
	release_sock(sk);
	return err;

recv_urg:
	err = tcp_recv_urg(sk, msg, len, flags);
	goto out;
}
EXPORT_SYMBOL(tcp_recvmsg);

void tcp_set_state(struct sock *sk, int state)
{
	int oldstate = sk->sk_state;

	switch (state) {
	case TCP_ESTABLISHED:
		if (oldstate != TCP_ESTABLISHED)
			TCP_INC_STATS(sock_net(sk), TCP_MIB_CURRESTAB);
		break;

	case TCP_CLOSE:
		if (oldstate == TCP_CLOSE_WAIT || oldstate == TCP_ESTABLISHED)
			TCP_INC_STATS(sock_net(sk), TCP_MIB_ESTABRESETS);

		sk->sk_prot->unhash(sk);
		if (inet_csk(sk)->icsk_bind_hash &&
		    !(sk->sk_userlocks & SOCK_BINDPORT_LOCK))
			inet_put_port(sk);
		/* fall through */
	default:
		if (oldstate == TCP_ESTABLISHED)
			TCP_DEC_STATS(sock_net(sk), TCP_MIB_CURRESTAB);
	}

	/* Change state AFTER socket is unhashed to avoid closed
	 * socket sitting in hash tables.
	 */
	sk->sk_state = state;

#ifdef STATE_TRACE
	SOCK_DEBUG(sk, "TCP sk=%p, State %s -> %s\n", sk, statename[oldstate], statename[state]);
#endif
}
EXPORT_SYMBOL_GPL(tcp_set_state);

/*
 *	State processing on a close. This implements the state shift for
 *	sending our FIN frame. Note that we only send a FIN for some
 *	states. A shutdown() may have already sent the FIN, or we may be
 *	closed.
 */

static const unsigned char new_state[16] = {
  /* current state:        new state:      action:	*/
  /* (Invalid)		*/ TCP_CLOSE,
  /* TCP_ESTABLISHED	*/ TCP_FIN_WAIT1 | TCP_ACTION_FIN,
  /* TCP_SYN_SENT	*/ TCP_CLOSE,
  /* TCP_SYN_RECV	*/ TCP_FIN_WAIT1 | TCP_ACTION_FIN,
  /* TCP_FIN_WAIT1	*/ TCP_FIN_WAIT1,
  /* TCP_FIN_WAIT2	*/ TCP_FIN_WAIT2,
  /* TCP_TIME_WAIT	*/ TCP_CLOSE,
  /* TCP_CLOSE		*/ TCP_CLOSE,
  /* TCP_CLOSE_WAIT	*/ TCP_LAST_ACK  | TCP_ACTION_FIN,
  /* TCP_LAST_ACK	*/ TCP_LAST_ACK,
  /* TCP_LISTEN		*/ TCP_CLOSE,
  /* TCP_CLOSING	*/ TCP_CLOSING,
};

static int tcp_close_state(struct sock *sk)
{
	int next = (int)new_state[sk->sk_state];
	int ns = next & TCP_STATE_MASK;

	tcp_set_state(sk, ns);

	return next & TCP_ACTION_FIN;
}

/*
 *	Shutdown the sending side of a connection. Much like close except
 *	that we don't receive shut down or sock_set_flag(sk, SOCK_DEAD).
 */

void tcp_shutdown(struct sock *sk, int how)
{
	/*	We need to grab some memory, and put together a FIN,
	 *	and then put it into the queue to be sent.
	 *		Tim MacKenzie(tym@dibbler.cs.monash.edu.au) 4 Dec '92.
	 */
	if (!(how & SEND_SHUTDOWN))
		return;

	/* If we've already sent a FIN, or it's a closed state, skip this. */
	if ((1 << sk->sk_state) &
	    (TCPF_ESTABLISHED | TCPF_SYN_SENT |
	     TCPF_SYN_RECV | TCPF_CLOSE_WAIT)) {
		/* Clear out any half completed packets.  FIN if needed. */
		if (tcp_close_state(sk))
			tcp_send_fin(sk);
	}
}
EXPORT_SYMBOL(tcp_shutdown);

void tcp_close(struct sock *sk, long timeout)
{
	struct sk_buff *skb;
	int data_was_unread = 0;
	int state;

	lock_sock(sk);
	sk->sk_shutdown = SHUTDOWN_MASK;

	if (sk->sk_state == TCP_LISTEN) {
		tcp_set_state(sk, TCP_CLOSE);

		/* Special case. */
		inet_csk_listen_stop(sk);

		goto adjudge_to_death;
	}

	/*  We need to flush the recv. buffs.  We do this only on the
	 *  descriptor close, not protocol-sourced closes, because the
	 *  reader process may not have drained the data yet!
	 */
	while ((skb = __skb_dequeue(&sk->sk_receive_queue)) != NULL) {
		u32 len = TCP_SKB_CB(skb)->end_seq - TCP_SKB_CB(skb)->seq -
			  tcp_hdr(skb)->fin;
		data_was_unread += len;
		__kfree_skb(skb);
	}

	sk_mem_reclaim(sk);

	/* If socket has been already reset (e.g. in tcp_reset()) - kill it. */
	if (sk->sk_state == TCP_CLOSE)
		goto adjudge_to_death;

	/* As outlined in RFC 2525, section 2.17, we send a RST here because
	 * data was lost. To witness the awful effects of the old behavior of
	 * always doing a FIN, run an older 2.1.x kernel or 2.0.x, start a bulk
	 * GET in an FTP client, suspend the process, wait for the client to
	 * advertise a zero window, then kill -9 the FTP client, wheee...
	 * Note: timeout is always zero in such a case.
	 */
	if (data_was_unread) {
		/* Unread data was tossed, zap the connection. */
		NET_INC_STATS_USER(sock_net(sk), LINUX_MIB_TCPABORTONCLOSE);
		tcp_set_state(sk, TCP_CLOSE);
		tcp_send_active_reset(sk, sk->sk_allocation);
	} else if (sock_flag(sk, SOCK_LINGER) && !sk->sk_lingertime) {
		/* Check zero linger _after_ checking for unread data. */
		sk->sk_prot->disconnect(sk, 0);
		NET_INC_STATS_USER(sock_net(sk), LINUX_MIB_TCPABORTONDATA);
	} else if (tcp_close_state(sk)) {
		/* We FIN if the application ate all the data before
		 * zapping the connection.
		 */

		/* RED-PEN. Formally speaking, we have broken TCP state
		 * machine. State transitions:
		 *
		 * TCP_ESTABLISHED -> TCP_FIN_WAIT1
		 * TCP_SYN_RECV	-> TCP_FIN_WAIT1 (forget it, it's impossible)
		 * TCP_CLOSE_WAIT -> TCP_LAST_ACK
		 *
		 * are legal only when FIN has been sent (i.e. in window),
		 * rather than queued out of window. Purists blame.
		 *
		 * F.e. "RFC state" is ESTABLISHED,
		 * if Linux state is FIN-WAIT-1, but FIN is still not sent.
		 *
		 * The visible declinations are that sometimes
		 * we enter time-wait state, when it is not required really
		 * (harmless), do not send active resets, when they are
		 * required by specs (TCP_ESTABLISHED, TCP_CLOSE_WAIT, when
		 * they look as CLOSING or LAST_ACK for Linux)
		 * Probably, I missed some more holelets.
		 * 						--ANK
		 */
		tcp_send_fin(sk);
	}

	sk_stream_wait_close(sk, timeout);

adjudge_to_death:
	state = sk->sk_state;
	sock_hold(sk);
	sock_orphan(sk);

	/* It is the last release_sock in its life. It will remove backlog. */
	release_sock(sk);


	/* Now socket is owned by kernel and we acquire BH lock
	   to finish close. No need to check for user refs.
	 */
	local_bh_disable();
	bh_lock_sock(sk);
	WARN_ON(sock_owned_by_user(sk));

	percpu_counter_inc(sk->sk_prot->orphan_count);

	/* Have we already been destroyed by a softirq or backlog? */
	if (state != TCP_CLOSE && sk->sk_state == TCP_CLOSE)
		goto out;

	/*	This is a (useful) BSD violating of the RFC. There is a
	 *	problem with TCP as specified in that the other end could
	 *	keep a socket open forever with no application left this end.
	 *	We use a 3 minute timeout (about the same as BSD) then kill
	 *	our end. If they send after that then tough - BUT: long enough
	 *	that we won't make the old 4*rto = almost no time - whoops
	 *	reset mistake.
	 *
	 *	Nope, it was not mistake. It is really desired behaviour
	 *	f.e. on http servers, when such sockets are useless, but
	 *	consume significant resources. Let's do it with special
	 *	linger2	option.					--ANK
	 */

	if (sk->sk_state == TCP_FIN_WAIT2) {
		struct tcp_sock *tp = tcp_sk(sk);
		if (tp->linger2 < 0) {
			tcp_set_state(sk, TCP_CLOSE);
			tcp_send_active_reset(sk, GFP_ATOMIC);
			NET_INC_STATS_BH(sock_net(sk),
					LINUX_MIB_TCPABORTONLINGER);
		} else {
			const int tmo = tcp_fin_time(sk);

			if (tmo > TCP_TIMEWAIT_LEN) {
				inet_csk_reset_keepalive_timer(sk,
						tmo - TCP_TIMEWAIT_LEN);
			} else {
				tcp_time_wait(sk, TCP_FIN_WAIT2, tmo);
				goto out;
			}
		}
	}
	if (sk->sk_state != TCP_CLOSE) {
		sk_mem_reclaim(sk);
		if (tcp_too_many_orphans(sk, 0)) {
			if (net_ratelimit())
				printk(KERN_INFO "TCP: too many of orphaned "
				       "sockets\n");
			tcp_set_state(sk, TCP_CLOSE);
			tcp_send_active_reset(sk, GFP_ATOMIC);
			NET_INC_STATS_BH(sock_net(sk),
					LINUX_MIB_TCPABORTONMEMORY);
		}
	}

	if (sk->sk_state == TCP_CLOSE)
		inet_csk_destroy_sock(sk);
	/* Otherwise, socket is reprieved until protocol close. */

out:
	bh_unlock_sock(sk);
	local_bh_enable();
	sock_put(sk);
}
EXPORT_SYMBOL(tcp_close);

/* These states need RST on ABORT according to RFC793 */

static inline int tcp_need_reset(int state)
{
	return (1 << state) &
	       (TCPF_ESTABLISHED | TCPF_CLOSE_WAIT | TCPF_FIN_WAIT1 |
		TCPF_FIN_WAIT2 | TCPF_SYN_RECV);
}

int tcp_disconnect(struct sock *sk, int flags)
{
	struct inet_sock *inet = inet_sk(sk);
	struct inet_connection_sock *icsk = inet_csk(sk);
	struct tcp_sock *tp = tcp_sk(sk);
	int err = 0;
	int old_state = sk->sk_state;

	if (old_state != TCP_CLOSE)
		tcp_set_state(sk, TCP_CLOSE);

	/* ABORT function of RFC793 */
	if (old_state == TCP_LISTEN) {
		inet_csk_listen_stop(sk);
	} else if (tcp_need_reset(old_state) ||
		   (tp->snd_nxt != tp->write_seq &&
		    (1 << old_state) & (TCPF_CLOSING | TCPF_LAST_ACK))) {
		/* The last check adjusts for discrepancy of Linux wrt. RFC
		 * states
		 */
		tcp_send_active_reset(sk, gfp_any());
		sk->sk_err = ECONNRESET;
	} else if (old_state == TCP_SYN_SENT)
		sk->sk_err = ECONNRESET;

	tcp_clear_xmit_timers(sk);
	__skb_queue_purge(&sk->sk_receive_queue);
	tcp_write_queue_purge(sk);
	__skb_queue_purge(&tp->out_of_order_queue);
#ifdef CONFIG_NET_DMA
	__skb_queue_purge(&sk->sk_async_wait_queue);
#endif

	inet->inet_dport = 0;

	if (!(sk->sk_userlocks & SOCK_BINDADDR_LOCK))
		inet_reset_saddr(sk);

	sk->sk_shutdown = 0;
	sock_reset_flag(sk, SOCK_DONE);
	tp->srtt = 0;
	if ((tp->write_seq += tp->max_window + 2) == 0)
		tp->write_seq = 1;
	icsk->icsk_backoff = 0;
	tp->snd_cwnd = 2;
	icsk->icsk_probes_out = 0;
	tp->packets_out = 0;
	tp->snd_ssthresh = TCP_INFINITE_SSTHRESH;
	tp->snd_cwnd_cnt = 0;
	tp->bytes_acked = 0;
	tp->window_clamp = 0;
	tcp_set_ca_state(sk, TCP_CA_Open);
	tcp_clear_retrans(tp);
	inet_csk_delack_init(sk);
	tcp_init_send_head(sk);
	memset(&tp->rx_opt, 0, sizeof(tp->rx_opt));
	__sk_dst_reset(sk);

	WARN_ON(inet->inet_num && !icsk->icsk_bind_hash);

	sk->sk_error_report(sk);
	return err;
}
EXPORT_SYMBOL(tcp_disconnect);

/*
 *	Socket option code for TCP.
 */
static int do_tcp_setsockopt(struct sock *sk, int level,
		int optname, char __user *optval, unsigned int optlen)
{
	struct tcp_sock *tp = tcp_sk(sk);
	struct inet_connection_sock *icsk = inet_csk(sk);
	int val;
	int err = 0;

	/* These are data/string values, all the others are ints */
	switch (optname) {
	case TCP_CONGESTION: {
		char name[TCP_CA_NAME_MAX];

		if (optlen < 1)
			return -EINVAL;

		val = strncpy_from_user(name, optval,
					min_t(long, TCP_CA_NAME_MAX-1, optlen));
		if (val < 0)
			return -EFAULT;
		name[val] = 0;

		lock_sock(sk);
		err = tcp_set_congestion_control(sk, name);
		release_sock(sk);
		return err;
	}
	case TCP_COOKIE_TRANSACTIONS: {
		struct tcp_cookie_transactions ctd;
		struct tcp_cookie_values *cvp = NULL;

		if (sizeof(ctd) > optlen)
			return -EINVAL;
		if (copy_from_user(&ctd, optval, sizeof(ctd)))
			return -EFAULT;

		if (ctd.tcpct_used > sizeof(ctd.tcpct_value) ||
		    ctd.tcpct_s_data_desired > TCP_MSS_DESIRED)
			return -EINVAL;

		if (ctd.tcpct_cookie_desired == 0) {
			/* default to global value */
		} else if ((0x1 & ctd.tcpct_cookie_desired) ||
			   ctd.tcpct_cookie_desired > TCP_COOKIE_MAX ||
			   ctd.tcpct_cookie_desired < TCP_COOKIE_MIN) {
			return -EINVAL;
		}

		if (TCP_COOKIE_OUT_NEVER & ctd.tcpct_flags) {
			/* Supercedes all other values */
			lock_sock(sk);
			if (tp->cookie_values != NULL) {
				kref_put(&tp->cookie_values->kref,
					 tcp_cookie_values_release);
				tp->cookie_values = NULL;
			}
			tp->rx_opt.cookie_in_always = 0; /* false */
			tp->rx_opt.cookie_out_never = 1; /* true */
			release_sock(sk);
			return err;
		}

		/* Allocate ancillary memory before locking.
		 */
		if (ctd.tcpct_used > 0 ||
		    (tp->cookie_values == NULL &&
		     (sysctl_tcp_cookie_size > 0 ||
		      ctd.tcpct_cookie_desired > 0 ||
		      ctd.tcpct_s_data_desired > 0))) {
			cvp = kzalloc(sizeof(*cvp) + ctd.tcpct_used,
				      GFP_KERNEL);
			if (cvp == NULL)
				return -ENOMEM;

			kref_init(&cvp->kref);
		}
		lock_sock(sk);
		tp->rx_opt.cookie_in_always =
			(TCP_COOKIE_IN_ALWAYS & ctd.tcpct_flags);
		tp->rx_opt.cookie_out_never = 0; /* false */

		if (tp->cookie_values != NULL) {
			if (cvp != NULL) {
				/* Changed values are recorded by a changed
				 * pointer, ensuring the cookie will differ,
				 * without separately hashing each value later.
				 */
				kref_put(&tp->cookie_values->kref,
					 tcp_cookie_values_release);
			} else {
				cvp = tp->cookie_values;
			}
		}

		if (cvp != NULL) {
			cvp->cookie_desired = ctd.tcpct_cookie_desired;

			if (ctd.tcpct_used > 0) {
				memcpy(cvp->s_data_payload, ctd.tcpct_value,
				       ctd.tcpct_used);
				cvp->s_data_desired = ctd.tcpct_used;
				cvp->s_data_constant = 1; /* true */
			} else {
				/* No constant payload data. */
				cvp->s_data_desired = ctd.tcpct_s_data_desired;
				cvp->s_data_constant = 0; /* false */
			}

			tp->cookie_values = cvp;
		}
		release_sock(sk);
		return err;
	}
	default:
		/* fallthru */
		break;
	}

	if (optlen < sizeof(int))
		return -EINVAL;

	if (get_user(val, (int __user *)optval))
		return -EFAULT;

	lock_sock(sk);

	switch (optname) {
	case TCP_MAXSEG:
		/* Values greater than interface MTU won't take effect. However
		 * at the point when this call is done we typically don't yet
		 * know which interface is going to be used */
<<<<<<< HEAD
		if (val < 64 || val > MAX_TCP_WINDOW) {
=======
		if (val < TCP_MIN_MSS || val > MAX_TCP_WINDOW) {
>>>>>>> 5b84ba26
			err = -EINVAL;
			break;
		}
		tp->rx_opt.user_mss = val;
		break;

	case TCP_NODELAY:
		if (val) {
			/* TCP_NODELAY is weaker than TCP_CORK, so that
			 * this option on corked socket is remembered, but
			 * it is not activated until cork is cleared.
			 *
			 * However, when TCP_NODELAY is set we make
			 * an explicit push, which overrides even TCP_CORK
			 * for currently queued segments.
			 */
			tp->nonagle |= TCP_NAGLE_OFF|TCP_NAGLE_PUSH;
			tcp_push_pending_frames(sk);
		} else {
			tp->nonagle &= ~TCP_NAGLE_OFF;
		}
		break;

	case TCP_THIN_LINEAR_TIMEOUTS:
		if (val < 0 || val > 1)
			err = -EINVAL;
		else
			tp->thin_lto = val;
		break;

	case TCP_THIN_DUPACK:
		if (val < 0 || val > 1)
			err = -EINVAL;
		else
			tp->thin_dupack = val;
		break;

	case TCP_CORK:
		/* When set indicates to always queue non-full frames.
		 * Later the user clears this option and we transmit
		 * any pending partial frames in the queue.  This is
		 * meant to be used alongside sendfile() to get properly
		 * filled frames when the user (for example) must write
		 * out headers with a write() call first and then use
		 * sendfile to send out the data parts.
		 *
		 * TCP_CORK can be set together with TCP_NODELAY and it is
		 * stronger than TCP_NODELAY.
		 */
		if (val) {
			tp->nonagle |= TCP_NAGLE_CORK;
		} else {
			tp->nonagle &= ~TCP_NAGLE_CORK;
			if (tp->nonagle&TCP_NAGLE_OFF)
				tp->nonagle |= TCP_NAGLE_PUSH;
			tcp_push_pending_frames(sk);
		}
		break;

	case TCP_KEEPIDLE:
		if (val < 1 || val > MAX_TCP_KEEPIDLE)
			err = -EINVAL;
		else {
			tp->keepalive_time = val * HZ;
			if (sock_flag(sk, SOCK_KEEPOPEN) &&
			    !((1 << sk->sk_state) &
			      (TCPF_CLOSE | TCPF_LISTEN))) {
				u32 elapsed = keepalive_time_elapsed(tp);
				if (tp->keepalive_time > elapsed)
					elapsed = tp->keepalive_time - elapsed;
				else
					elapsed = 0;
				inet_csk_reset_keepalive_timer(sk, elapsed);
			}
		}
		break;
	case TCP_KEEPINTVL:
		if (val < 1 || val > MAX_TCP_KEEPINTVL)
			err = -EINVAL;
		else
			tp->keepalive_intvl = val * HZ;
		break;
	case TCP_KEEPCNT:
		if (val < 1 || val > MAX_TCP_KEEPCNT)
			err = -EINVAL;
		else
			tp->keepalive_probes = val;
		break;
	case TCP_SYNCNT:
		if (val < 1 || val > MAX_TCP_SYNCNT)
			err = -EINVAL;
		else
			icsk->icsk_syn_retries = val;
		break;

	case TCP_LINGER2:
		if (val < 0)
			tp->linger2 = -1;
		else if (val > sysctl_tcp_fin_timeout / HZ)
			tp->linger2 = 0;
		else
			tp->linger2 = val * HZ;
		break;

	case TCP_DEFER_ACCEPT:
		/* Translate value in seconds to number of retransmits */
		icsk->icsk_accept_queue.rskq_defer_accept =
			secs_to_retrans(val, TCP_TIMEOUT_INIT / HZ,
					TCP_RTO_MAX / HZ);
		break;

	case TCP_WINDOW_CLAMP:
		if (!val) {
			if (sk->sk_state != TCP_CLOSE) {
				err = -EINVAL;
				break;
			}
			tp->window_clamp = 0;
		} else
			tp->window_clamp = val < SOCK_MIN_RCVBUF / 2 ?
						SOCK_MIN_RCVBUF / 2 : val;
		break;

	case TCP_QUICKACK:
		if (!val) {
			icsk->icsk_ack.pingpong = 1;
		} else {
			icsk->icsk_ack.pingpong = 0;
			if ((1 << sk->sk_state) &
			    (TCPF_ESTABLISHED | TCPF_CLOSE_WAIT) &&
			    inet_csk_ack_scheduled(sk)) {
				icsk->icsk_ack.pending |= ICSK_ACK_PUSHED;
				tcp_cleanup_rbuf(sk, 1);
				if (!(val & 1))
					icsk->icsk_ack.pingpong = 1;
			}
		}
		break;

#ifdef CONFIG_TCP_MD5SIG
	case TCP_MD5SIG:
		/* Read the IP->Key mappings from userspace */
		err = tp->af_specific->md5_parse(sk, optval, optlen);
		break;
#endif
	case TCP_USER_TIMEOUT:
		/* Cap the max timeout in ms TCP will retry/retrans
		 * before giving up and aborting (ETIMEDOUT) a connection.
		 */
		icsk->icsk_user_timeout = msecs_to_jiffies(val);
		break;
	default:
		err = -ENOPROTOOPT;
		break;
	}

	release_sock(sk);
	return err;
}

int tcp_setsockopt(struct sock *sk, int level, int optname, char __user *optval,
		   unsigned int optlen)
{
	struct inet_connection_sock *icsk = inet_csk(sk);

	if (level != SOL_TCP)
		return icsk->icsk_af_ops->setsockopt(sk, level, optname,
						     optval, optlen);
	return do_tcp_setsockopt(sk, level, optname, optval, optlen);
}
EXPORT_SYMBOL(tcp_setsockopt);

#ifdef CONFIG_COMPAT
int compat_tcp_setsockopt(struct sock *sk, int level, int optname,
			  char __user *optval, unsigned int optlen)
{
	if (level != SOL_TCP)
		return inet_csk_compat_setsockopt(sk, level, optname,
						  optval, optlen);
	return do_tcp_setsockopt(sk, level, optname, optval, optlen);
}
EXPORT_SYMBOL(compat_tcp_setsockopt);
#endif

/* Return information about state of tcp endpoint in API format. */
void tcp_get_info(struct sock *sk, struct tcp_info *info)
{
	struct tcp_sock *tp = tcp_sk(sk);
	const struct inet_connection_sock *icsk = inet_csk(sk);
	u32 now = tcp_time_stamp;

	memset(info, 0, sizeof(*info));

	info->tcpi_state = sk->sk_state;
	info->tcpi_ca_state = icsk->icsk_ca_state;
	info->tcpi_retransmits = icsk->icsk_retransmits;
	info->tcpi_probes = icsk->icsk_probes_out;
	info->tcpi_backoff = icsk->icsk_backoff;

	if (tp->rx_opt.tstamp_ok)
		info->tcpi_options |= TCPI_OPT_TIMESTAMPS;
	if (tcp_is_sack(tp))
		info->tcpi_options |= TCPI_OPT_SACK;
	if (tp->rx_opt.wscale_ok) {
		info->tcpi_options |= TCPI_OPT_WSCALE;
		info->tcpi_snd_wscale = tp->rx_opt.snd_wscale;
		info->tcpi_rcv_wscale = tp->rx_opt.rcv_wscale;
	}

	if (tp->ecn_flags&TCP_ECN_OK)
		info->tcpi_options |= TCPI_OPT_ECN;

	info->tcpi_rto = jiffies_to_usecs(icsk->icsk_rto);
	info->tcpi_ato = jiffies_to_usecs(icsk->icsk_ack.ato);
	info->tcpi_snd_mss = tp->mss_cache;
	info->tcpi_rcv_mss = icsk->icsk_ack.rcv_mss;

	if (sk->sk_state == TCP_LISTEN) {
		info->tcpi_unacked = sk->sk_ack_backlog;
		info->tcpi_sacked = sk->sk_max_ack_backlog;
	} else {
		info->tcpi_unacked = tp->packets_out;
		info->tcpi_sacked = tp->sacked_out;
	}
	info->tcpi_lost = tp->lost_out;
	info->tcpi_retrans = tp->retrans_out;
	info->tcpi_fackets = tp->fackets_out;

	info->tcpi_last_data_sent = jiffies_to_msecs(now - tp->lsndtime);
	info->tcpi_last_data_recv = jiffies_to_msecs(now - icsk->icsk_ack.lrcvtime);
	info->tcpi_last_ack_recv = jiffies_to_msecs(now - tp->rcv_tstamp);

	info->tcpi_pmtu = icsk->icsk_pmtu_cookie;
	info->tcpi_rcv_ssthresh = tp->rcv_ssthresh;
	info->tcpi_rtt = jiffies_to_usecs(tp->srtt)>>3;
	info->tcpi_rttvar = jiffies_to_usecs(tp->mdev)>>2;
	info->tcpi_snd_ssthresh = tp->snd_ssthresh;
	info->tcpi_snd_cwnd = tp->snd_cwnd;
	info->tcpi_advmss = tp->advmss;
	info->tcpi_reordering = tp->reordering;

	info->tcpi_rcv_rtt = jiffies_to_usecs(tp->rcv_rtt_est.rtt)>>3;
	info->tcpi_rcv_space = tp->rcvq_space.space;

	info->tcpi_total_retrans = tp->total_retrans;
}
EXPORT_SYMBOL_GPL(tcp_get_info);

static int do_tcp_getsockopt(struct sock *sk, int level,
		int optname, char __user *optval, int __user *optlen)
{
	struct inet_connection_sock *icsk = inet_csk(sk);
	struct tcp_sock *tp = tcp_sk(sk);
	int val, len;

	if (get_user(len, optlen))
		return -EFAULT;

	len = min_t(unsigned int, len, sizeof(int));

	if (len < 0)
		return -EINVAL;

	switch (optname) {
	case TCP_MAXSEG:
		val = tp->mss_cache;
		if (!val && ((1 << sk->sk_state) & (TCPF_CLOSE | TCPF_LISTEN)))
			val = tp->rx_opt.user_mss;
		break;
	case TCP_NODELAY:
		val = !!(tp->nonagle&TCP_NAGLE_OFF);
		break;
	case TCP_CORK:
		val = !!(tp->nonagle&TCP_NAGLE_CORK);
		break;
	case TCP_KEEPIDLE:
		val = keepalive_time_when(tp) / HZ;
		break;
	case TCP_KEEPINTVL:
		val = keepalive_intvl_when(tp) / HZ;
		break;
	case TCP_KEEPCNT:
		val = keepalive_probes(tp);
		break;
	case TCP_SYNCNT:
		val = icsk->icsk_syn_retries ? : sysctl_tcp_syn_retries;
		break;
	case TCP_LINGER2:
		val = tp->linger2;
		if (val >= 0)
			val = (val ? : sysctl_tcp_fin_timeout) / HZ;
		break;
	case TCP_DEFER_ACCEPT:
		val = retrans_to_secs(icsk->icsk_accept_queue.rskq_defer_accept,
				      TCP_TIMEOUT_INIT / HZ, TCP_RTO_MAX / HZ);
		break;
	case TCP_WINDOW_CLAMP:
		val = tp->window_clamp;
		break;
	case TCP_INFO: {
		struct tcp_info info;

		if (get_user(len, optlen))
			return -EFAULT;

		tcp_get_info(sk, &info);

		len = min_t(unsigned int, len, sizeof(info));
		if (put_user(len, optlen))
			return -EFAULT;
		if (copy_to_user(optval, &info, len))
			return -EFAULT;
		return 0;
	}
	case TCP_QUICKACK:
		val = !icsk->icsk_ack.pingpong;
		break;

	case TCP_CONGESTION:
		if (get_user(len, optlen))
			return -EFAULT;
		len = min_t(unsigned int, len, TCP_CA_NAME_MAX);
		if (put_user(len, optlen))
			return -EFAULT;
		if (copy_to_user(optval, icsk->icsk_ca_ops->name, len))
			return -EFAULT;
		return 0;

	case TCP_COOKIE_TRANSACTIONS: {
		struct tcp_cookie_transactions ctd;
		struct tcp_cookie_values *cvp = tp->cookie_values;

		if (get_user(len, optlen))
			return -EFAULT;
		if (len < sizeof(ctd))
			return -EINVAL;

		memset(&ctd, 0, sizeof(ctd));
		ctd.tcpct_flags = (tp->rx_opt.cookie_in_always ?
				   TCP_COOKIE_IN_ALWAYS : 0)
				| (tp->rx_opt.cookie_out_never ?
				   TCP_COOKIE_OUT_NEVER : 0);

		if (cvp != NULL) {
			ctd.tcpct_flags |= (cvp->s_data_in ?
					    TCP_S_DATA_IN : 0)
					 | (cvp->s_data_out ?
					    TCP_S_DATA_OUT : 0);

			ctd.tcpct_cookie_desired = cvp->cookie_desired;
			ctd.tcpct_s_data_desired = cvp->s_data_desired;

			memcpy(&ctd.tcpct_value[0], &cvp->cookie_pair[0],
			       cvp->cookie_pair_size);
			ctd.tcpct_used = cvp->cookie_pair_size;
		}

		if (put_user(sizeof(ctd), optlen))
			return -EFAULT;
		if (copy_to_user(optval, &ctd, sizeof(ctd)))
			return -EFAULT;
		return 0;
	}
	case TCP_THIN_LINEAR_TIMEOUTS:
		val = tp->thin_lto;
		break;
	case TCP_THIN_DUPACK:
		val = tp->thin_dupack;
		break;

	case TCP_USER_TIMEOUT:
		val = jiffies_to_msecs(icsk->icsk_user_timeout);
		break;
	default:
		return -ENOPROTOOPT;
	}

	if (put_user(len, optlen))
		return -EFAULT;
	if (copy_to_user(optval, &val, len))
		return -EFAULT;
	return 0;
}

int tcp_getsockopt(struct sock *sk, int level, int optname, char __user *optval,
		   int __user *optlen)
{
	struct inet_connection_sock *icsk = inet_csk(sk);

	if (level != SOL_TCP)
		return icsk->icsk_af_ops->getsockopt(sk, level, optname,
						     optval, optlen);
	return do_tcp_getsockopt(sk, level, optname, optval, optlen);
}
EXPORT_SYMBOL(tcp_getsockopt);

#ifdef CONFIG_COMPAT
int compat_tcp_getsockopt(struct sock *sk, int level, int optname,
			  char __user *optval, int __user *optlen)
{
	if (level != SOL_TCP)
		return inet_csk_compat_getsockopt(sk, level, optname,
						  optval, optlen);
	return do_tcp_getsockopt(sk, level, optname, optval, optlen);
}
EXPORT_SYMBOL(compat_tcp_getsockopt);
#endif

struct sk_buff *tcp_tso_segment(struct sk_buff *skb, int features)
{
	struct sk_buff *segs = ERR_PTR(-EINVAL);
	struct tcphdr *th;
	unsigned thlen;
	unsigned int seq;
	__be32 delta;
	unsigned int oldlen;
	unsigned int mss;

	if (!pskb_may_pull(skb, sizeof(*th)))
		goto out;

	th = tcp_hdr(skb);
	thlen = th->doff * 4;
	if (thlen < sizeof(*th))
		goto out;

	if (!pskb_may_pull(skb, thlen))
		goto out;

	oldlen = (u16)~skb->len;
	__skb_pull(skb, thlen);

	mss = skb_shinfo(skb)->gso_size;
	if (unlikely(skb->len <= mss))
		goto out;

	if (skb_gso_ok(skb, features | NETIF_F_GSO_ROBUST)) {
		/* Packet is from an untrusted source, reset gso_segs. */
		int type = skb_shinfo(skb)->gso_type;

		if (unlikely(type &
			     ~(SKB_GSO_TCPV4 |
			       SKB_GSO_DODGY |
			       SKB_GSO_TCP_ECN |
			       SKB_GSO_TCPV6 |
			       0) ||
			     !(type & (SKB_GSO_TCPV4 | SKB_GSO_TCPV6))))
			goto out;

		skb_shinfo(skb)->gso_segs = DIV_ROUND_UP(skb->len, mss);

		segs = NULL;
		goto out;
	}

	segs = skb_segment(skb, features);
	if (IS_ERR(segs))
		goto out;

	delta = htonl(oldlen + (thlen + mss));

	skb = segs;
	th = tcp_hdr(skb);
	seq = ntohl(th->seq);

	do {
		th->fin = th->psh = 0;

		th->check = ~csum_fold((__force __wsum)((__force u32)th->check +
				       (__force u32)delta));
		if (skb->ip_summed != CHECKSUM_PARTIAL)
			th->check =
			     csum_fold(csum_partial(skb_transport_header(skb),
						    thlen, skb->csum));

		seq += mss;
		skb = skb->next;
		th = tcp_hdr(skb);

		th->seq = htonl(seq);
		th->cwr = 0;
	} while (skb->next);

	delta = htonl(oldlen + (skb->tail - skb->transport_header) +
		      skb->data_len);
	th->check = ~csum_fold((__force __wsum)((__force u32)th->check +
				(__force u32)delta));
	if (skb->ip_summed != CHECKSUM_PARTIAL)
		th->check = csum_fold(csum_partial(skb_transport_header(skb),
						   thlen, skb->csum));

out:
	return segs;
}
EXPORT_SYMBOL(tcp_tso_segment);

struct sk_buff **tcp_gro_receive(struct sk_buff **head, struct sk_buff *skb)
{
	struct sk_buff **pp = NULL;
	struct sk_buff *p;
	struct tcphdr *th;
	struct tcphdr *th2;
	unsigned int len;
	unsigned int thlen;
	__be32 flags;
	unsigned int mss = 1;
	unsigned int hlen;
	unsigned int off;
	int flush = 1;
	int i;

	off = skb_gro_offset(skb);
	hlen = off + sizeof(*th);
	th = skb_gro_header_fast(skb, off);
	if (skb_gro_header_hard(skb, hlen)) {
		th = skb_gro_header_slow(skb, hlen, off);
		if (unlikely(!th))
			goto out;
	}

	thlen = th->doff * 4;
	if (thlen < sizeof(*th))
		goto out;

	hlen = off + thlen;
	if (skb_gro_header_hard(skb, hlen)) {
		th = skb_gro_header_slow(skb, hlen, off);
		if (unlikely(!th))
			goto out;
	}

	skb_gro_pull(skb, thlen);

	len = skb_gro_len(skb);
	flags = tcp_flag_word(th);

	for (; (p = *head); head = &p->next) {
		if (!NAPI_GRO_CB(p)->same_flow)
			continue;

		th2 = tcp_hdr(p);

		if (*(u32 *)&th->source ^ *(u32 *)&th2->source) {
			NAPI_GRO_CB(p)->same_flow = 0;
			continue;
		}

		goto found;
	}

	goto out_check_final;

found:
	flush = NAPI_GRO_CB(p)->flush;
	flush |= (__force int)(flags & TCP_FLAG_CWR);
	flush |= (__force int)((flags ^ tcp_flag_word(th2)) &
		  ~(TCP_FLAG_CWR | TCP_FLAG_FIN | TCP_FLAG_PSH));
	flush |= (__force int)(th->ack_seq ^ th2->ack_seq);
	for (i = sizeof(*th); i < thlen; i += 4)
		flush |= *(u32 *)((u8 *)th + i) ^
			 *(u32 *)((u8 *)th2 + i);

	mss = skb_shinfo(p)->gso_size;

	flush |= (len - 1) >= mss;
	flush |= (ntohl(th2->seq) + skb_gro_len(p)) ^ ntohl(th->seq);

	if (flush || skb_gro_receive(head, skb)) {
		mss = 1;
		goto out_check_final;
	}

	p = *head;
	th2 = tcp_hdr(p);
	tcp_flag_word(th2) |= flags & (TCP_FLAG_FIN | TCP_FLAG_PSH);

out_check_final:
	flush = len < mss;
	flush |= (__force int)(flags & (TCP_FLAG_URG | TCP_FLAG_PSH |
					TCP_FLAG_RST | TCP_FLAG_SYN |
					TCP_FLAG_FIN));

	if (p && (!NAPI_GRO_CB(skb)->same_flow || flush))
		pp = head;

out:
	NAPI_GRO_CB(skb)->flush |= flush;

	return pp;
}
EXPORT_SYMBOL(tcp_gro_receive);

int tcp_gro_complete(struct sk_buff *skb)
{
	struct tcphdr *th = tcp_hdr(skb);

	skb->csum_start = skb_transport_header(skb) - skb->head;
	skb->csum_offset = offsetof(struct tcphdr, check);
	skb->ip_summed = CHECKSUM_PARTIAL;

	skb_shinfo(skb)->gso_segs = NAPI_GRO_CB(skb)->count;

	if (th->cwr)
		skb_shinfo(skb)->gso_type |= SKB_GSO_TCP_ECN;

	return 0;
}
EXPORT_SYMBOL(tcp_gro_complete);

#ifdef CONFIG_TCP_MD5SIG
static unsigned long tcp_md5sig_users;
static struct tcp_md5sig_pool * __percpu *tcp_md5sig_pool;
static DEFINE_SPINLOCK(tcp_md5sig_pool_lock);

static void __tcp_free_md5sig_pool(struct tcp_md5sig_pool * __percpu *pool)
{
	int cpu;
	for_each_possible_cpu(cpu) {
		struct tcp_md5sig_pool *p = *per_cpu_ptr(pool, cpu);
		if (p) {
			if (p->md5_desc.tfm)
				crypto_free_hash(p->md5_desc.tfm);
			kfree(p);
		}
	}
	free_percpu(pool);
}

void tcp_free_md5sig_pool(void)
{
	struct tcp_md5sig_pool * __percpu *pool = NULL;

	spin_lock_bh(&tcp_md5sig_pool_lock);
	if (--tcp_md5sig_users == 0) {
		pool = tcp_md5sig_pool;
		tcp_md5sig_pool = NULL;
	}
	spin_unlock_bh(&tcp_md5sig_pool_lock);
	if (pool)
		__tcp_free_md5sig_pool(pool);
}
EXPORT_SYMBOL(tcp_free_md5sig_pool);

static struct tcp_md5sig_pool * __percpu *
__tcp_alloc_md5sig_pool(struct sock *sk)
{
	int cpu;
	struct tcp_md5sig_pool * __percpu *pool;

	pool = alloc_percpu(struct tcp_md5sig_pool *);
	if (!pool)
		return NULL;

	for_each_possible_cpu(cpu) {
		struct tcp_md5sig_pool *p;
		struct crypto_hash *hash;

		p = kzalloc(sizeof(*p), sk->sk_allocation);
		if (!p)
			goto out_free;
		*per_cpu_ptr(pool, cpu) = p;

		hash = crypto_alloc_hash("md5", 0, CRYPTO_ALG_ASYNC);
		if (!hash || IS_ERR(hash))
			goto out_free;

		p->md5_desc.tfm = hash;
	}
	return pool;
out_free:
	__tcp_free_md5sig_pool(pool);
	return NULL;
}

struct tcp_md5sig_pool * __percpu *tcp_alloc_md5sig_pool(struct sock *sk)
{
	struct tcp_md5sig_pool * __percpu *pool;
	int alloc = 0;

retry:
	spin_lock_bh(&tcp_md5sig_pool_lock);
	pool = tcp_md5sig_pool;
	if (tcp_md5sig_users++ == 0) {
		alloc = 1;
		spin_unlock_bh(&tcp_md5sig_pool_lock);
	} else if (!pool) {
		tcp_md5sig_users--;
		spin_unlock_bh(&tcp_md5sig_pool_lock);
		cpu_relax();
		goto retry;
	} else
		spin_unlock_bh(&tcp_md5sig_pool_lock);

	if (alloc) {
		/* we cannot hold spinlock here because this may sleep. */
		struct tcp_md5sig_pool * __percpu *p;

		p = __tcp_alloc_md5sig_pool(sk);
		spin_lock_bh(&tcp_md5sig_pool_lock);
		if (!p) {
			tcp_md5sig_users--;
			spin_unlock_bh(&tcp_md5sig_pool_lock);
			return NULL;
		}
		pool = tcp_md5sig_pool;
		if (pool) {
			/* oops, it has already been assigned. */
			spin_unlock_bh(&tcp_md5sig_pool_lock);
			__tcp_free_md5sig_pool(p);
		} else {
			tcp_md5sig_pool = pool = p;
			spin_unlock_bh(&tcp_md5sig_pool_lock);
		}
	}
	return pool;
}
EXPORT_SYMBOL(tcp_alloc_md5sig_pool);


/**
 *	tcp_get_md5sig_pool - get md5sig_pool for this user
 *
 *	We use percpu structure, so if we succeed, we exit with preemption
 *	and BH disabled, to make sure another thread or softirq handling
 *	wont try to get same context.
 */
struct tcp_md5sig_pool *tcp_get_md5sig_pool(void)
{
	struct tcp_md5sig_pool * __percpu *p;

	local_bh_disable();

	spin_lock(&tcp_md5sig_pool_lock);
	p = tcp_md5sig_pool;
	if (p)
		tcp_md5sig_users++;
	spin_unlock(&tcp_md5sig_pool_lock);

	if (p)
		return *this_cpu_ptr(p);

	local_bh_enable();
	return NULL;
}
EXPORT_SYMBOL(tcp_get_md5sig_pool);

void tcp_put_md5sig_pool(void)
{
	local_bh_enable();
	tcp_free_md5sig_pool();
}
EXPORT_SYMBOL(tcp_put_md5sig_pool);

int tcp_md5_hash_header(struct tcp_md5sig_pool *hp,
			struct tcphdr *th)
{
	struct scatterlist sg;
	int err;

	__sum16 old_checksum = th->check;
	th->check = 0;
	/* options aren't included in the hash */
	sg_init_one(&sg, th, sizeof(struct tcphdr));
	err = crypto_hash_update(&hp->md5_desc, &sg, sizeof(struct tcphdr));
	th->check = old_checksum;
	return err;
}
EXPORT_SYMBOL(tcp_md5_hash_header);

int tcp_md5_hash_skb_data(struct tcp_md5sig_pool *hp,
			  struct sk_buff *skb, unsigned header_len)
{
	struct scatterlist sg;
	const struct tcphdr *tp = tcp_hdr(skb);
	struct hash_desc *desc = &hp->md5_desc;
	unsigned i;
	const unsigned head_data_len = skb_headlen(skb) > header_len ?
				       skb_headlen(skb) - header_len : 0;
	const struct skb_shared_info *shi = skb_shinfo(skb);
	struct sk_buff *frag_iter;

	sg_init_table(&sg, 1);

	sg_set_buf(&sg, ((u8 *) tp) + header_len, head_data_len);
	if (crypto_hash_update(desc, &sg, head_data_len))
		return 1;

	for (i = 0; i < shi->nr_frags; ++i) {
		const struct skb_frag_struct *f = &shi->frags[i];
		sg_set_page(&sg, f->page, f->size, f->page_offset);
		if (crypto_hash_update(desc, &sg, f->size))
			return 1;
	}

	skb_walk_frags(skb, frag_iter)
		if (tcp_md5_hash_skb_data(hp, frag_iter, 0))
			return 1;

	return 0;
}
EXPORT_SYMBOL(tcp_md5_hash_skb_data);

int tcp_md5_hash_key(struct tcp_md5sig_pool *hp, struct tcp_md5sig_key *key)
{
	struct scatterlist sg;

	sg_init_one(&sg, key->key, key->keylen);
	return crypto_hash_update(&hp->md5_desc, &sg, key->keylen);
}
EXPORT_SYMBOL(tcp_md5_hash_key);

#endif

/**
 * Each Responder maintains up to two secret values concurrently for
 * efficient secret rollover.  Each secret value has 4 states:
 *
 * Generating.  (tcp_secret_generating != tcp_secret_primary)
 *    Generates new Responder-Cookies, but not yet used for primary
 *    verification.  This is a short-term state, typically lasting only
 *    one round trip time (RTT).
 *
 * Primary.  (tcp_secret_generating == tcp_secret_primary)
 *    Used both for generation and primary verification.
 *
 * Retiring.  (tcp_secret_retiring != tcp_secret_secondary)
 *    Used for verification, until the first failure that can be
 *    verified by the newer Generating secret.  At that time, this
 *    cookie's state is changed to Secondary, and the Generating
 *    cookie's state is changed to Primary.  This is a short-term state,
 *    typically lasting only one round trip time (RTT).
 *
 * Secondary.  (tcp_secret_retiring == tcp_secret_secondary)
 *    Used for secondary verification, after primary verification
 *    failures.  This state lasts no more than twice the Maximum Segment
 *    Lifetime (2MSL).  Then, the secret is discarded.
 */
struct tcp_cookie_secret {
	/* The secret is divided into two parts.  The digest part is the
	 * equivalent of previously hashing a secret and saving the state,
	 * and serves as an initialization vector (IV).  The message part
	 * serves as the trailing secret.
	 */
	u32				secrets[COOKIE_WORKSPACE_WORDS];
	unsigned long			expires;
};

#define TCP_SECRET_1MSL (HZ * TCP_PAWS_MSL)
#define TCP_SECRET_2MSL (HZ * TCP_PAWS_MSL * 2)
#define TCP_SECRET_LIFE (HZ * 600)

static struct tcp_cookie_secret tcp_secret_one;
static struct tcp_cookie_secret tcp_secret_two;

/* Essentially a circular list, without dynamic allocation. */
static struct tcp_cookie_secret *tcp_secret_generating;
static struct tcp_cookie_secret *tcp_secret_primary;
static struct tcp_cookie_secret *tcp_secret_retiring;
static struct tcp_cookie_secret *tcp_secret_secondary;

static DEFINE_SPINLOCK(tcp_secret_locker);

/* Select a pseudo-random word in the cookie workspace.
 */
static inline u32 tcp_cookie_work(const u32 *ws, const int n)
{
	return ws[COOKIE_DIGEST_WORDS + ((COOKIE_MESSAGE_WORDS-1) & ws[n])];
}

/* Fill bakery[COOKIE_WORKSPACE_WORDS] with generator, updating as needed.
 * Called in softirq context.
 * Returns: 0 for success.
 */
int tcp_cookie_generator(u32 *bakery)
{
	unsigned long jiffy = jiffies;

	if (unlikely(time_after_eq(jiffy, tcp_secret_generating->expires))) {
		spin_lock_bh(&tcp_secret_locker);
		if (!time_after_eq(jiffy, tcp_secret_generating->expires)) {
			/* refreshed by another */
			memcpy(bakery,
			       &tcp_secret_generating->secrets[0],
			       COOKIE_WORKSPACE_WORDS);
		} else {
			/* still needs refreshing */
			get_random_bytes(bakery, COOKIE_WORKSPACE_WORDS);

			/* The first time, paranoia assumes that the
			 * randomization function isn't as strong.  But,
			 * this secret initialization is delayed until
			 * the last possible moment (packet arrival).
			 * Although that time is observable, it is
			 * unpredictably variable.  Mash in the most
			 * volatile clock bits available, and expire the
			 * secret extra quickly.
			 */
			if (unlikely(tcp_secret_primary->expires ==
				     tcp_secret_secondary->expires)) {
				struct timespec tv;

				getnstimeofday(&tv);
				bakery[COOKIE_DIGEST_WORDS+0] ^=
					(u32)tv.tv_nsec;

				tcp_secret_secondary->expires = jiffy
					+ TCP_SECRET_1MSL
					+ (0x0f & tcp_cookie_work(bakery, 0));
			} else {
				tcp_secret_secondary->expires = jiffy
					+ TCP_SECRET_LIFE
					+ (0xff & tcp_cookie_work(bakery, 1));
				tcp_secret_primary->expires = jiffy
					+ TCP_SECRET_2MSL
					+ (0x1f & tcp_cookie_work(bakery, 2));
			}
			memcpy(&tcp_secret_secondary->secrets[0],
			       bakery, COOKIE_WORKSPACE_WORDS);

			rcu_assign_pointer(tcp_secret_generating,
					   tcp_secret_secondary);
			rcu_assign_pointer(tcp_secret_retiring,
					   tcp_secret_primary);
			/*
			 * Neither call_rcu() nor synchronize_rcu() needed.
			 * Retiring data is not freed.  It is replaced after
			 * further (locked) pointer updates, and a quiet time
			 * (minimum 1MSL, maximum LIFE - 2MSL).
			 */
		}
		spin_unlock_bh(&tcp_secret_locker);
	} else {
		rcu_read_lock_bh();
		memcpy(bakery,
		       &rcu_dereference(tcp_secret_generating)->secrets[0],
		       COOKIE_WORKSPACE_WORDS);
		rcu_read_unlock_bh();
	}
	return 0;
}
EXPORT_SYMBOL(tcp_cookie_generator);

void tcp_done(struct sock *sk)
{
	if (sk->sk_state == TCP_SYN_SENT || sk->sk_state == TCP_SYN_RECV)
		TCP_INC_STATS_BH(sock_net(sk), TCP_MIB_ATTEMPTFAILS);

	tcp_set_state(sk, TCP_CLOSE);
	tcp_clear_xmit_timers(sk);

	sk->sk_shutdown = SHUTDOWN_MASK;

	if (!sock_flag(sk, SOCK_DEAD))
		sk->sk_state_change(sk);
	else
		inet_csk_destroy_sock(sk);
}
EXPORT_SYMBOL_GPL(tcp_done);

extern struct tcp_congestion_ops tcp_reno;

static __initdata unsigned long thash_entries;
static int __init set_thash_entries(char *str)
{
	if (!str)
		return 0;
	thash_entries = simple_strtoul(str, &str, 0);
	return 1;
}
__setup("thash_entries=", set_thash_entries);

void __init tcp_init(void)
{
	struct sk_buff *skb = NULL;
	unsigned long nr_pages, limit;
	int i, max_share, cnt;
	unsigned long jiffy = jiffies;

	BUILD_BUG_ON(sizeof(struct tcp_skb_cb) > sizeof(skb->cb));

	percpu_counter_init(&tcp_sockets_allocated, 0);
	percpu_counter_init(&tcp_orphan_count, 0);
	tcp_hashinfo.bind_bucket_cachep =
		kmem_cache_create("tcp_bind_bucket",
				  sizeof(struct inet_bind_bucket), 0,
				  SLAB_HWCACHE_ALIGN|SLAB_PANIC, NULL);

	/* Size and allocate the main established and bind bucket
	 * hash tables.
	 *
	 * The methodology is similar to that of the buffer cache.
	 */
	tcp_hashinfo.ehash =
		alloc_large_system_hash("TCP established",
					sizeof(struct inet_ehash_bucket),
					thash_entries,
					(totalram_pages >= 128 * 1024) ?
					13 : 15,
					0,
					NULL,
					&tcp_hashinfo.ehash_mask,
					thash_entries ? 0 : 512 * 1024);
	for (i = 0; i <= tcp_hashinfo.ehash_mask; i++) {
		INIT_HLIST_NULLS_HEAD(&tcp_hashinfo.ehash[i].chain, i);
		INIT_HLIST_NULLS_HEAD(&tcp_hashinfo.ehash[i].twchain, i);
	}
	if (inet_ehash_locks_alloc(&tcp_hashinfo))
		panic("TCP: failed to alloc ehash_locks");
	tcp_hashinfo.bhash =
		alloc_large_system_hash("TCP bind",
					sizeof(struct inet_bind_hashbucket),
					tcp_hashinfo.ehash_mask + 1,
					(totalram_pages >= 128 * 1024) ?
					13 : 15,
					0,
					&tcp_hashinfo.bhash_size,
					NULL,
					64 * 1024);
	tcp_hashinfo.bhash_size = 1 << tcp_hashinfo.bhash_size;
	for (i = 0; i < tcp_hashinfo.bhash_size; i++) {
		spin_lock_init(&tcp_hashinfo.bhash[i].lock);
		INIT_HLIST_HEAD(&tcp_hashinfo.bhash[i].chain);
	}


	cnt = tcp_hashinfo.ehash_mask + 1;

	tcp_death_row.sysctl_max_tw_buckets = cnt / 2;
	sysctl_tcp_max_orphans = cnt / 2;
	sysctl_max_syn_backlog = max(128, cnt / 256);

	/* Set the pressure threshold to be a fraction of global memory that
	 * is up to 1/2 at 256 MB, decreasing toward zero with the amount of
	 * memory, with a floor of 128 pages.
	 */
	nr_pages = totalram_pages - totalhigh_pages;
	limit = min(nr_pages, 1UL<<(28-PAGE_SHIFT)) >> (20-PAGE_SHIFT);
	limit = (limit * (nr_pages >> (20-PAGE_SHIFT))) >> (PAGE_SHIFT-11);
	limit = max(limit, 128UL);
	sysctl_tcp_mem[0] = limit / 4 * 3;
	sysctl_tcp_mem[1] = limit;
	sysctl_tcp_mem[2] = sysctl_tcp_mem[0] * 2;

	/* Set per-socket limits to no more than 1/128 the pressure threshold */
	limit = ((unsigned long)sysctl_tcp_mem[1]) << (PAGE_SHIFT - 7);
	max_share = min(4UL*1024*1024, limit);

	sysctl_tcp_wmem[0] = SK_MEM_QUANTUM;
	sysctl_tcp_wmem[1] = 16*1024;
	sysctl_tcp_wmem[2] = max(64*1024, max_share);

	sysctl_tcp_rmem[0] = SK_MEM_QUANTUM;
	sysctl_tcp_rmem[1] = 87380;
	sysctl_tcp_rmem[2] = max(87380, max_share);

	printk(KERN_INFO "TCP: Hash tables configured "
	       "(established %u bind %u)\n",
	       tcp_hashinfo.ehash_mask + 1, tcp_hashinfo.bhash_size);

	tcp_register_congestion_control(&tcp_reno);

	memset(&tcp_secret_one.secrets[0], 0, sizeof(tcp_secret_one.secrets));
	memset(&tcp_secret_two.secrets[0], 0, sizeof(tcp_secret_two.secrets));
	tcp_secret_one.expires = jiffy; /* past due */
	tcp_secret_two.expires = jiffy; /* past due */
	tcp_secret_generating = &tcp_secret_one;
	tcp_secret_primary = &tcp_secret_one;
	tcp_secret_retiring = &tcp_secret_two;
	tcp_secret_secondary = &tcp_secret_two;
}<|MERGE_RESOLUTION|>--- conflicted
+++ resolved
@@ -2246,11 +2246,7 @@
 		/* Values greater than interface MTU won't take effect. However
 		 * at the point when this call is done we typically don't yet
 		 * know which interface is going to be used */
-<<<<<<< HEAD
-		if (val < 64 || val > MAX_TCP_WINDOW) {
-=======
 		if (val < TCP_MIN_MSS || val > MAX_TCP_WINDOW) {
->>>>>>> 5b84ba26
 			err = -EINVAL;
 			break;
 		}
