/*
 * Copyright 2010-2011 Calxeda, Inc.
 *
 * This program is free software; you can redistribute it and/or modify it
 * under the terms and conditions of the GNU General Public License,
 * version 2, as published by the Free Software Foundation.
 *
 * This program is distributed in the hope it will be useful, but WITHOUT
 * ANY WARRANTY; without even the implied warranty of MERCHANTABILITY or
 * FITNESS FOR A PARTICULAR PURPOSE.  See the GNU General Public License for
 * more details.
 *
 * You should have received a copy of the GNU General Public License along with
 * this program.  If not, see <http://www.gnu.org/licenses/>.
 */
#include <linux/clk.h>
#include <linux/clkdev.h>
#include <linux/dma-mapping.h>
#include <linux/io.h>
#include <linux/irq.h>
#include <linux/irqdomain.h>
#include <linux/of.h>
#include <linux/of_irq.h>
#include <linux/of_platform.h>
#include <linux/of_address.h>
#include <linux/smp.h>
#include <linux/amba/bus.h>

#include <asm/arch_timer.h>
#include <asm/cacheflush.h>
#include <asm/smp_plat.h>
#include <asm/smp_twd.h>
#include <asm/hardware/arm_timer.h>
#include <asm/hardware/timer-sp.h>
#include <asm/hardware/gic.h>
#include <asm/hardware/cache-l2x0.h>
#include <asm/mach/arch.h>
#include <asm/mach/time.h>

#include "core.h"
#include "sysregs.h"

void __iomem *sregs_base;
void __iomem *scu_base_addr;

static void __init highbank_scu_map_io(void)
{
	unsigned long base;

	/* Get SCU base */
	asm("mrc p15, 4, %0, c15, c0, 0" : "=r" (base));

	scu_base_addr = ioremap(base, SZ_4K);
<<<<<<< HEAD
}

static void __init highbank_map_io(void)
{
	highbank_lluart_map_io();
=======
>>>>>>> 52530343
}

#define HB_JUMP_TABLE_PHYS(cpu)		(0x40 + (0x10 * (cpu)))
#define HB_JUMP_TABLE_VIRT(cpu)		phys_to_virt(HB_JUMP_TABLE_PHYS(cpu))

void highbank_set_cpu_jump(int cpu, void *jump_addr)
{
	cpu = cpu_logical_map(cpu);
	writel(virt_to_phys(jump_addr), HB_JUMP_TABLE_VIRT(cpu));
	__cpuc_flush_dcache_area(HB_JUMP_TABLE_VIRT(cpu), 16);
	outer_clean_range(HB_JUMP_TABLE_PHYS(cpu),
			  HB_JUMP_TABLE_PHYS(cpu) + 15);
}

const static struct of_device_id irq_match[] = {
	{ .compatible = "arm,cortex-a15-gic", .data = gic_of_init, },
	{ .compatible = "arm,cortex-a9-gic", .data = gic_of_init, },
	{}
};

#ifdef CONFIG_CACHE_L2X0
static void highbank_l2x0_disable(void)
{
	/* Disable PL310 L2 Cache controller */
	highbank_smc1(0x102, 0x0);
}
#endif

static void __init highbank_init_irq(void)
{
	of_irq_init(irq_match);

	if (of_find_compatible_node(NULL, NULL, "arm,cortex-a9"))
		highbank_scu_map_io();

#ifdef CONFIG_CACHE_L2X0
	/* Enable PL310 L2 Cache controller */
	highbank_smc1(0x102, 0x1);
	l2x0_of_init(0, ~0UL);
	outer_cache.disable = highbank_l2x0_disable;
#endif
}

static struct clk_lookup lookup = {
	.dev_id = "sp804",
	.con_id = NULL,
};

static void __init highbank_timer_init(void)
{
	int irq;
	struct device_node *np;
	void __iomem *timer_base;

	/* Map system registers */
	np = of_find_compatible_node(NULL, NULL, "calxeda,hb-sregs");
	sregs_base = of_iomap(np, 0);
	WARN_ON(!sregs_base);

	np = of_find_compatible_node(NULL, NULL, "arm,sp804");
	timer_base = of_iomap(np, 0);
	WARN_ON(!timer_base);
	irq = irq_of_parse_and_map(np, 0);

	highbank_clocks_init();
	lookup.clk = of_clk_get(np, 0);
	clkdev_add(&lookup);

	sp804_clocksource_and_sched_clock_init(timer_base + 0x20, "timer1");
	sp804_clockevents_init(timer_base, irq, "timer0");

	twd_local_timer_of_register();

	arch_timer_of_register();
	arch_timer_sched_clock_init();
}

static struct sys_timer highbank_timer = {
	.init = highbank_timer_init,
};

static void highbank_power_off(void)
{
	hignbank_set_pwr_shutdown();

	while (1)
		cpu_do_idle();
}

static int highbank_platform_notifier(struct notifier_block *nb,
				  unsigned long event, void *__dev)
{
	struct resource *res;
	int reg = -1;
	struct device *dev = __dev;

	if (event != BUS_NOTIFY_ADD_DEVICE)
		return NOTIFY_DONE;

	if (of_device_is_compatible(dev->of_node, "calxeda,hb-ahci"))
		reg = 0xc;
	else if (of_device_is_compatible(dev->of_node, "calxeda,hb-sdhci"))
		reg = 0x18;
	else if (of_device_is_compatible(dev->of_node, "arm,pl330"))
		reg = 0x20;
	else if (of_device_is_compatible(dev->of_node, "calxeda,hb-xgmac")) {
		res = platform_get_resource(to_platform_device(dev),
					    IORESOURCE_MEM, 0);
		if (res) {
			if (res->start == 0xfff50000)
				reg = 0;
			else if (res->start == 0xfff51000)
				reg = 4;
		}
	}

	if (reg < 0)
		return NOTIFY_DONE;

	if (of_property_read_bool(dev->of_node, "dma-coherent")) {
		writel(0xff31, sregs_base + reg);
		set_dma_ops(dev, &arm_coherent_dma_ops);
	} else
		writel(0, sregs_base + reg);

	return NOTIFY_OK;
}

static struct notifier_block highbank_amba_nb = {
	.notifier_call = highbank_platform_notifier,
};

static struct notifier_block highbank_platform_nb = {
	.notifier_call = highbank_platform_notifier,
};

static void __init highbank_init(void)
{
	pm_power_off = highbank_power_off;
	highbank_pm_init();

	bus_register_notifier(&platform_bus_type, &highbank_platform_nb);
	bus_register_notifier(&amba_bustype, &highbank_amba_nb);

	of_platform_populate(NULL, of_default_bus_match_table, NULL, NULL);
}

static const char *highbank_match[] __initconst = {
	"calxeda,highbank",
	"calxeda,ecx-2000",
	NULL,
};

DT_MACHINE_START(HIGHBANK, "Highbank")
	.smp		= smp_ops(highbank_smp_ops),
	.map_io		= debug_ll_io_init,
	.init_irq	= highbank_init_irq,
	.timer		= &highbank_timer,
	.handle_irq	= gic_handle_irq,
	.init_machine	= highbank_init,
	.dt_compat	= highbank_match,
	.restart	= highbank_restart,
MACHINE_END<|MERGE_RESOLUTION|>--- conflicted
+++ resolved
@@ -35,6 +35,7 @@
 #include <asm/hardware/gic.h>
 #include <asm/hardware/cache-l2x0.h>
 #include <asm/mach/arch.h>
+#include <asm/mach/map.h>
 #include <asm/mach/time.h>
 
 #include "core.h"
@@ -51,14 +52,6 @@
 	asm("mrc p15, 4, %0, c15, c0, 0" : "=r" (base));
 
 	scu_base_addr = ioremap(base, SZ_4K);
-<<<<<<< HEAD
-}
-
-static void __init highbank_map_io(void)
-{
-	highbank_lluart_map_io();
-=======
->>>>>>> 52530343
 }
 
 #define HB_JUMP_TABLE_PHYS(cpu)		(0x40 + (0x10 * (cpu)))
