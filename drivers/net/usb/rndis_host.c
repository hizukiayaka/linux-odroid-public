/*
 * Host Side support for RNDIS Networking Links
 * Copyright (C) 2005 by David Brownell
 *
 * This program is free software; you can redistribute it and/or modify
 * it under the terms of the GNU General Public License as published by
 * the Free Software Foundation; either version 2 of the License, or
 * (at your option) any later version.
 *
 * This program is distributed in the hope that it will be useful,
 * but WITHOUT ANY WARRANTY; without even the implied warranty of
 * MERCHANTABILITY or FITNESS FOR A PARTICULAR PURPOSE.  See the
 * GNU General Public License for more details.
 *
 * You should have received a copy of the GNU General Public License
 * along with this program; if not, write to the Free Software
 * Foundation, Inc., 59 Temple Place, Suite 330, Boston, MA  02111-1307  USA
 */
#include <linux/module.h>
#include <linux/init.h>
#include <linux/netdevice.h>
#include <linux/etherdevice.h>
#include <linux/ethtool.h>
#include <linux/workqueue.h>
#include <linux/slab.h>
#include <linux/mii.h>
#include <linux/usb.h>
#include <linux/usb/cdc.h>
#include <linux/usb/usbnet.h>
#include <linux/usb/rndis_host.h>


/*
 * RNDIS is NDIS remoted over USB.  It's a MSFT variant of CDC ACM ... of
 * course ACM was intended for modems, not Ethernet links!  USB's standard
 * for Ethernet links is "CDC Ethernet", which is significantly simpler.
 *
 * NOTE that Microsoft's "RNDIS 1.0" specification is incomplete.  Issues
 * include:
 *    - Power management in particular relies on information that's scattered
 *	through other documentation, and which is incomplete or incorrect even
 *	there.
 *    - There are various undocumented protocol requirements, such as the
 *	need to send unused garbage in control-OUT messages.
 *    - In some cases, MS-Windows will emit undocumented requests; this
 *	matters more to peripheral implementations than host ones.
 *
 * Moreover there's a no-open-specs variant of RNDIS called "ActiveSync".
 *
 * For these reasons and others, ** USE OF RNDIS IS STRONGLY DISCOURAGED ** in
 * favor of such non-proprietary alternatives as CDC Ethernet or the newer (and
 * currently rare) "Ethernet Emulation Model" (EEM).
 */

/*
 * RNDIS notifications from device: command completion; "reverse"
 * keepalives; etc
 */
void rndis_status(struct usbnet *dev, struct urb *urb)
{
	netdev_dbg(dev->net, "rndis status urb, len %d stat %d\n",
		   urb->actual_length, urb->status);
	// FIXME for keepalives, respond immediately (asynchronously)
	// if not an RNDIS status, do like cdc_status(dev,urb) does
}
EXPORT_SYMBOL_GPL(rndis_status);

/*
 * RNDIS indicate messages.
 */
static void rndis_msg_indicate(struct usbnet *dev, struct rndis_indicate *msg,
				int buflen)
{
	struct cdc_state *info = (void *)&dev->data;
	struct device *udev = &info->control->dev;

	if (dev->driver_info->indication) {
		dev->driver_info->indication(dev, msg, buflen);
	} else {
		switch (msg->status) {
		case RNDIS_STATUS_MEDIA_CONNECT:
			dev_info(udev, "rndis media connect\n");
			break;
		case RNDIS_STATUS_MEDIA_DISCONNECT:
			dev_info(udev, "rndis media disconnect\n");
			break;
		default:
			dev_info(udev, "rndis indication: 0x%08x\n",
					le32_to_cpu(msg->status));
		}
	}
}

/*
 * RPC done RNDIS-style.  Caller guarantees:
 * - message is properly byteswapped
 * - there's no other request pending
 * - buf can hold up to 1KB response (required by RNDIS spec)
 * On return, the first few entries are already byteswapped.
 *
 * Call context is likely probe(), before interface name is known,
 * which is why we won't try to use it in the diagnostics.
 */
int rndis_command(struct usbnet *dev, struct rndis_msg_hdr *buf, int buflen)
{
	struct cdc_state	*info = (void *) &dev->data;
	struct usb_cdc_notification notification;
	int			master_ifnum;
	int			retval;
	int			partial;
	unsigned		count;
	__le32			rsp;
	u32			xid = 0, msg_len, request_id;

	/* REVISIT when this gets called from contexts other than probe() or
	 * disconnect(): either serialize, or dispatch responses on xid
	 */

	/* Issue the request; xid is unique, don't bother byteswapping it */
	if (likely(buf->msg_type != RNDIS_MSG_HALT &&
		   buf->msg_type != RNDIS_MSG_RESET)) {
		xid = dev->xid++;
		if (!xid)
			xid = dev->xid++;
		buf->request_id = (__force __le32) xid;
	}
	master_ifnum = info->control->cur_altsetting->desc.bInterfaceNumber;
	retval = usb_control_msg(dev->udev,
		usb_sndctrlpipe(dev->udev, 0),
		USB_CDC_SEND_ENCAPSULATED_COMMAND,
		USB_TYPE_CLASS | USB_RECIP_INTERFACE,
		0, master_ifnum,
		buf, le32_to_cpu(buf->msg_len),
		RNDIS_CONTROL_TIMEOUT_MS);
	if (unlikely(retval < 0 || xid == 0))
		return retval;

	/* Some devices don't respond on the control channel until
	 * polled on the status channel, so do that first. */
	if (dev->driver_info->data & RNDIS_DRIVER_DATA_POLL_STATUS) {
		retval = usb_interrupt_msg(
			dev->udev,
			usb_rcvintpipe(dev->udev,
				       dev->status->desc.bEndpointAddress),
			&notification, sizeof(notification), &partial,
			RNDIS_CONTROL_TIMEOUT_MS);
		if (unlikely(retval < 0))
			return retval;
	}

	/* Poll the control channel; the request probably completed immediately */
	rsp = buf->msg_type | RNDIS_MSG_COMPLETION;
	for (count = 0; count < 10; count++) {
		memset(buf, 0, CONTROL_BUFFER_SIZE);
		retval = usb_control_msg(dev->udev,
			usb_rcvctrlpipe(dev->udev, 0),
			USB_CDC_GET_ENCAPSULATED_RESPONSE,
			USB_DIR_IN | USB_TYPE_CLASS | USB_RECIP_INTERFACE,
			0, master_ifnum,
			buf, buflen,
			RNDIS_CONTROL_TIMEOUT_MS);
		if (likely(retval >= 8)) {
			msg_len = le32_to_cpu(buf->msg_len);
			request_id = (__force u32) buf->request_id;
			if (likely(buf->msg_type == rsp)) {
				if (likely(request_id == xid)) {
					if (unlikely(rsp == RNDIS_MSG_RESET_C))
						return 0;
					if (likely(RNDIS_STATUS_SUCCESS
							== buf->status))
						return 0;
					dev_dbg(&info->control->dev,
						"rndis reply status %08x\n",
						le32_to_cpu(buf->status));
					return -EL3RST;
				}
				dev_dbg(&info->control->dev,
					"rndis reply id %d expected %d\n",
					request_id, xid);
				/* then likely retry */
			} else switch (buf->msg_type) {
			case RNDIS_MSG_INDICATE:	/* fault/event */
				rndis_msg_indicate(dev, (void *)buf, buflen);

				break;
			case RNDIS_MSG_KEEPALIVE: {	/* ping */
				struct rndis_keepalive_c *msg = (void *)buf;

				msg->msg_type = RNDIS_MSG_KEEPALIVE_C;
				msg->msg_len = cpu_to_le32(sizeof *msg);
				msg->status = RNDIS_STATUS_SUCCESS;
				retval = usb_control_msg(dev->udev,
					usb_sndctrlpipe(dev->udev, 0),
					USB_CDC_SEND_ENCAPSULATED_COMMAND,
					USB_TYPE_CLASS | USB_RECIP_INTERFACE,
					0, master_ifnum,
					msg, sizeof *msg,
					RNDIS_CONTROL_TIMEOUT_MS);
				if (unlikely(retval < 0))
					dev_dbg(&info->control->dev,
						"rndis keepalive err %d\n",
						retval);
				}
				break;
			default:
				dev_dbg(&info->control->dev,
					"unexpected rndis msg %08x len %d\n",
					le32_to_cpu(buf->msg_type), msg_len);
			}
		} else {
			/* device probably issued a protocol stall; ignore */
			dev_dbg(&info->control->dev,
				"rndis response error, code %d\n", retval);
		}
		msleep(20);
	}
	dev_dbg(&info->control->dev, "rndis response timeout\n");
	return -ETIMEDOUT;
}
EXPORT_SYMBOL_GPL(rndis_command);

/*
 * rndis_query:
 *
 * Performs a query for @oid along with 0 or more bytes of payload as
 * specified by @in_len. If @reply_len is not set to -1 then the reply
 * length is checked against this value, resulting in an error if it
 * doesn't match.
 *
 * NOTE: Adding a payload exactly or greater than the size of the expected
 * response payload is an evident requirement MSFT added for ActiveSync.
 *
 * The only exception is for OIDs that return a variably sized response,
 * in which case no payload should be added.  This undocumented (and
 * nonsensical!) issue was found by sniffing protocol requests from the
 * ActiveSync 4.1 Windows driver.
 */
static int rndis_query(struct usbnet *dev, struct usb_interface *intf,
		void *buf, __le32 oid, u32 in_len,
		void **reply, int *reply_len)
{
	int retval;
	union {
		void			*buf;
		struct rndis_msg_hdr	*header;
		struct rndis_query	*get;
		struct rndis_query_c	*get_c;
	} u;
	u32 off, len;

	u.buf = buf;

	memset(u.get, 0, sizeof *u.get + in_len);
	u.get->msg_type = RNDIS_MSG_QUERY;
	u.get->msg_len = cpu_to_le32(sizeof *u.get + in_len);
	u.get->oid = oid;
	u.get->len = cpu_to_le32(in_len);
	u.get->offset = cpu_to_le32(20);

	retval = rndis_command(dev, u.header, CONTROL_BUFFER_SIZE);
	if (unlikely(retval < 0)) {
		dev_err(&intf->dev, "RNDIS_MSG_QUERY(0x%08x) failed, %d\n",
				oid, retval);
		return retval;
	}

	off = le32_to_cpu(u.get_c->offset);
	len = le32_to_cpu(u.get_c->len);
	if (unlikely((8 + off + len) > CONTROL_BUFFER_SIZE))
		goto response_error;

	if (*reply_len != -1 && len != *reply_len)
		goto response_error;

	*reply = (unsigned char *) &u.get_c->request_id + off;
	*reply_len = len;

	return retval;

response_error:
	dev_err(&intf->dev, "RNDIS_MSG_QUERY(0x%08x) "
			"invalid response - off %d len %d\n",
		oid, off, len);
	return -EDOM;
}

/* same as usbnet_netdev_ops but MTU change not allowed */
static const struct net_device_ops rndis_netdev_ops = {
	.ndo_open		= usbnet_open,
	.ndo_stop		= usbnet_stop,
	.ndo_start_xmit		= usbnet_start_xmit,
	.ndo_tx_timeout		= usbnet_tx_timeout,
	.ndo_set_mac_address 	= eth_mac_addr,
	.ndo_validate_addr	= eth_validate_addr,
};

int
generic_rndis_bind(struct usbnet *dev, struct usb_interface *intf, int flags)
{
	int			retval;
	struct net_device	*net = dev->net;
	struct cdc_state	*info = (void *) &dev->data;
	union {
		void			*buf;
		struct rndis_msg_hdr	*header;
		struct rndis_init	*init;
		struct rndis_init_c	*init_c;
		struct rndis_query	*get;
		struct rndis_query_c	*get_c;
		struct rndis_set	*set;
		struct rndis_set_c	*set_c;
		struct rndis_halt	*halt;
	} u;
	u32			tmp;
	__le32			phym_unspec, *phym;
	int			reply_len;
	unsigned char		*bp;

	/* we can't rely on i/o from stack working, or stack allocation */
	u.buf = kmalloc(CONTROL_BUFFER_SIZE, GFP_KERNEL);
	if (!u.buf)
		return -ENOMEM;
	retval = usbnet_generic_cdc_bind(dev, intf);
	if (retval < 0)
		goto fail;

	u.init->msg_type = RNDIS_MSG_INIT;
	u.init->msg_len = cpu_to_le32(sizeof *u.init);
	u.init->major_version = cpu_to_le32(1);
	u.init->minor_version = cpu_to_le32(0);

	/* max transfer (in spec) is 0x4000 at full speed, but for
	 * TX we'll stick to one Ethernet packet plus RNDIS framing.
	 * For RX we handle drivers that zero-pad to end-of-packet.
	 * Don't let userspace change these settings.
	 *
	 * NOTE: there still seems to be wierdness here, as if we need
	 * to do some more things to make sure WinCE targets accept this.
	 * They default to jumbograms of 8KB or 16KB, which is absurd
	 * for such low data rates and which is also more than Linux
	 * can usually expect to allocate for SKB data...
	 */
	net->hard_header_len += sizeof (struct rndis_data_hdr);
	dev->hard_mtu = net->mtu + net->hard_header_len;

	dev->maxpacket = usb_maxpacket(dev->udev, dev->out, 1);
	if (dev->maxpacket == 0) {
		netif_dbg(dev, probe, dev->net,
			  "dev->maxpacket can't be 0\n");
		retval = -EINVAL;
		goto fail_and_release;
	}

	dev->rx_urb_size = dev->hard_mtu + (dev->maxpacket + 1);
	dev->rx_urb_size &= ~(dev->maxpacket - 1);
	u.init->max_transfer_size = cpu_to_le32(dev->rx_urb_size);

	net->netdev_ops = &rndis_netdev_ops;

	retval = rndis_command(dev, u.header, CONTROL_BUFFER_SIZE);
	if (unlikely(retval < 0)) {
		/* it might not even be an RNDIS device!! */
		dev_err(&intf->dev, "RNDIS init failed, %d\n", retval);
		goto fail_and_release;
	}
	tmp = le32_to_cpu(u.init_c->max_transfer_size);
	if (tmp < dev->hard_mtu) {
		if (tmp <= net->hard_header_len) {
			dev_err(&intf->dev,
				"dev can't take %u byte packets (max %u)\n",
				dev->hard_mtu, tmp);
			retval = -EINVAL;
			goto halt_fail_and_release;
		}
		dev_warn(&intf->dev,
			 "dev can't take %u byte packets (max %u), "
			 "adjusting MTU to %u\n",
			 dev->hard_mtu, tmp, tmp - net->hard_header_len);
		dev->hard_mtu = tmp;
		net->mtu = dev->hard_mtu - net->hard_header_len;
	}

	/* REVISIT:  peripheral "alignment" request is ignored ... */
	dev_dbg(&intf->dev,
		"hard mtu %u (%u from dev), rx buflen %Zu, align %d\n",
		dev->hard_mtu, tmp, dev->rx_urb_size,
		1 << le32_to_cpu(u.init_c->packet_alignment));

	/* module has some device initialization code needs to be done right
	 * after RNDIS_INIT */
	if (dev->driver_info->early_init &&
			dev->driver_info->early_init(dev) != 0)
		goto halt_fail_and_release;

	/* Check physical medium */
	phym = NULL;
	reply_len = sizeof *phym;
	retval = rndis_query(dev, intf, u.buf, OID_GEN_PHYSICAL_MEDIUM,
			0, (void **) &phym, &reply_len);
	if (retval != 0 || !phym) {
		/* OID is optional so don't fail here. */
		phym_unspec = RNDIS_PHYSICAL_MEDIUM_UNSPECIFIED;
		phym = &phym_unspec;
	}
	if ((flags & FLAG_RNDIS_PHYM_WIRELESS) &&
			*phym != RNDIS_PHYSICAL_MEDIUM_WIRELESS_LAN) {
		netif_dbg(dev, probe, dev->net,
			  "driver requires wireless physical medium, but device is not\n");
		retval = -ENODEV;
		goto halt_fail_and_release;
	}
	if ((flags & FLAG_RNDIS_PHYM_NOT_WIRELESS) &&
			*phym == RNDIS_PHYSICAL_MEDIUM_WIRELESS_LAN) {
		netif_dbg(dev, probe, dev->net,
			  "driver requires non-wireless physical medium, but device is wireless.\n");
		retval = -ENODEV;
		goto halt_fail_and_release;
	}

	/* Get designated host ethernet address */
	reply_len = ETH_ALEN;
	retval = rndis_query(dev, intf, u.buf, OID_802_3_PERMANENT_ADDRESS,
			48, (void **) &bp, &reply_len);
	if (unlikely(retval< 0)) {
		dev_err(&intf->dev, "rndis get ethaddr, %d\n", retval);
		goto halt_fail_and_release;
	}
	memcpy(net->dev_addr, bp, ETH_ALEN);
	memcpy(net->perm_addr, bp, ETH_ALEN);

	/* set a nonzero filter to enable data transfers */
	memset(u.set, 0, sizeof *u.set);
	u.set->msg_type = RNDIS_MSG_SET;
	u.set->msg_len = cpu_to_le32(4 + sizeof *u.set);
	u.set->oid = OID_GEN_CURRENT_PACKET_FILTER;
	u.set->len = cpu_to_le32(4);
	u.set->offset = cpu_to_le32((sizeof *u.set) - 8);
	*(__le32 *)(u.buf + sizeof *u.set) = RNDIS_DEFAULT_FILTER;

	retval = rndis_command(dev, u.header, CONTROL_BUFFER_SIZE);
	if (unlikely(retval < 0)) {
		dev_err(&intf->dev, "rndis set packet filter, %d\n", retval);
		goto halt_fail_and_release;
	}

	retval = 0;

	kfree(u.buf);
	return retval;

halt_fail_and_release:
	memset(u.halt, 0, sizeof *u.halt);
	u.halt->msg_type = RNDIS_MSG_HALT;
	u.halt->msg_len = cpu_to_le32(sizeof *u.halt);
	(void) rndis_command(dev, (void *)u.halt, CONTROL_BUFFER_SIZE);
fail_and_release:
	usb_set_intfdata(info->data, NULL);
	usb_driver_release_interface(driver_of(intf), info->data);
	info->data = NULL;
fail:
	kfree(u.buf);
	return retval;
}
EXPORT_SYMBOL_GPL(generic_rndis_bind);

static int rndis_bind(struct usbnet *dev, struct usb_interface *intf)
{
	return generic_rndis_bind(dev, intf, FLAG_RNDIS_PHYM_NOT_WIRELESS);
}

void rndis_unbind(struct usbnet *dev, struct usb_interface *intf)
{
	struct rndis_halt	*halt;

	/* try to clear any rndis state/activity (no i/o from stack!) */
	halt = kzalloc(CONTROL_BUFFER_SIZE, GFP_KERNEL);
	if (halt) {
		halt->msg_type = RNDIS_MSG_HALT;
		halt->msg_len = cpu_to_le32(sizeof *halt);
		(void) rndis_command(dev, (void *)halt, CONTROL_BUFFER_SIZE);
		kfree(halt);
	}

	usbnet_cdc_unbind(dev, intf);
}
EXPORT_SYMBOL_GPL(rndis_unbind);

/*
 * DATA -- host must not write zlps
 */
int rndis_rx_fixup(struct usbnet *dev, struct sk_buff *skb)
{
	/* peripheral may have batched packets to us... */
	while (likely(skb->len)) {
		struct rndis_data_hdr	*hdr = (void *)skb->data;
		struct sk_buff		*skb2;
		u32			msg_len, data_offset, data_len;

		msg_len = le32_to_cpu(hdr->msg_len);
		data_offset = le32_to_cpu(hdr->data_offset);
		data_len = le32_to_cpu(hdr->data_len);

		/* don't choke if we see oob, per-packet data, etc */
		if (unlikely(hdr->msg_type != RNDIS_MSG_PACKET ||
			     skb->len < msg_len ||
			     (data_offset + data_len + 8) > msg_len)) {
			dev->net->stats.rx_frame_errors++;
			netdev_dbg(dev->net, "bad rndis message %d/%d/%d/%d, len %d\n",
				   le32_to_cpu(hdr->msg_type),
				   msg_len, data_offset, data_len, skb->len);
			return 0;
		}
		skb_pull(skb, 8 + data_offset);

		/* at most one packet left? */
		if (likely((data_len - skb->len) <= sizeof *hdr)) {
			skb_trim(skb, data_len);
			break;
		}

		/* try to return all the packets in the batch */
		skb2 = skb_clone(skb, GFP_ATOMIC);
		if (unlikely(!skb2))
			break;
		skb_pull(skb, msg_len - sizeof *hdr);
		skb_trim(skb2, data_len);
		usbnet_skb_return(dev, skb2);
	}

	/* caller will usbnet_skb_return the remaining packet */
	return 1;
}
EXPORT_SYMBOL_GPL(rndis_rx_fixup);

struct sk_buff *
rndis_tx_fixup(struct usbnet *dev, struct sk_buff *skb, gfp_t flags)
{
	struct rndis_data_hdr	*hdr;
	struct sk_buff		*skb2;
	unsigned		len = skb->len;

	if (likely(!skb_cloned(skb))) {
		int	room = skb_headroom(skb);

		/* enough head room as-is? */
		if (unlikely((sizeof *hdr) <= room))
			goto fill;

		/* enough room, but needs to be readjusted? */
		room += skb_tailroom(skb);
		if (likely((sizeof *hdr) <= room)) {
			skb->data = memmove(skb->head + sizeof *hdr,
					    skb->data, len);
			skb_set_tail_pointer(skb, len);
			goto fill;
		}
	}

	/* create a new skb, with the correct size (and tailpad) */
	skb2 = skb_copy_expand(skb, sizeof *hdr, 1, flags);
	dev_kfree_skb_any(skb);
	if (unlikely(!skb2))
		return skb2;
	skb = skb2;

	/* fill out the RNDIS header.  we won't bother trying to batch
	 * packets; Linux minimizes wasted bandwidth through tx queues.
	 */
fill:
	hdr = (void *) __skb_push(skb, sizeof *hdr);
	memset(hdr, 0, sizeof *hdr);
	hdr->msg_type = RNDIS_MSG_PACKET;
	hdr->msg_len = cpu_to_le32(skb->len);
	hdr->data_offset = cpu_to_le32(sizeof(*hdr) - 8);
	hdr->data_len = cpu_to_le32(len);

	/* FIXME make the last packet always be short ... */
	return skb;
}
EXPORT_SYMBOL_GPL(rndis_tx_fixup);


static const struct driver_info	rndis_info = {
	.description =	"RNDIS device",
	.flags =	FLAG_ETHER | FLAG_POINTTOPOINT | FLAG_FRAMING_RN | FLAG_NO_SETINT,
<<<<<<< HEAD
=======
	.bind =		rndis_bind,
	.unbind =	rndis_unbind,
	.status =	rndis_status,
	.rx_fixup =	rndis_rx_fixup,
	.tx_fixup =	rndis_tx_fixup,
};

static const struct driver_info	rndis_poll_status_info = {
	.description =	"RNDIS device (poll status before control)",
	.flags =	FLAG_ETHER | FLAG_POINTTOPOINT | FLAG_FRAMING_RN | FLAG_NO_SETINT,
	.data =		RNDIS_DRIVER_DATA_POLL_STATUS,
>>>>>>> d762f438
	.bind =		rndis_bind,
	.unbind =	rndis_unbind,
	.status =	rndis_status,
	.rx_fixup =	rndis_rx_fixup,
	.tx_fixup =	rndis_tx_fixup,
};

/*-------------------------------------------------------------------------*/

static const struct usb_device_id	products [] = {
{
	/* 2Wire HomePortal 1000SW */
	USB_DEVICE_AND_INTERFACE_INFO(0x1630, 0x0042,
				      USB_CLASS_COMM, 2 /* ACM */, 0x0ff),
	.driver_info = (unsigned long) &rndis_poll_status_info,
}, {
	/* RNDIS is MSFT's un-official variant of CDC ACM */
	USB_INTERFACE_INFO(USB_CLASS_COMM, 2 /* ACM */, 0x0ff),
	.driver_info = (unsigned long) &rndis_info,
}, {
	/* "ActiveSync" is an undocumented variant of RNDIS, used in WM5 */
	USB_INTERFACE_INFO(USB_CLASS_MISC, 1, 1),
	.driver_info = (unsigned long) &rndis_poll_status_info,
}, {
	/* RNDIS for tethering */
	USB_INTERFACE_INFO(USB_CLASS_WIRELESS_CONTROLLER, 1, 3),
	.driver_info = (unsigned long) &rndis_info,
},
	{ },		// END
};
MODULE_DEVICE_TABLE(usb, products);

static struct usb_driver rndis_driver = {
	.name =		"rndis_host",
	.id_table =	products,
	.probe =	usbnet_probe,
	.disconnect =	usbnet_disconnect,
	.suspend =	usbnet_suspend,
	.resume =	usbnet_resume,
};

static int __init rndis_init(void)
{
	return usb_register(&rndis_driver);
}
module_init(rndis_init);

static void __exit rndis_exit(void)
{
	usb_deregister(&rndis_driver);
}
module_exit(rndis_exit);

MODULE_AUTHOR("David Brownell");
MODULE_DESCRIPTION("USB Host side RNDIS driver");
MODULE_LICENSE("GPL");<|MERGE_RESOLUTION|>--- conflicted
+++ resolved
@@ -583,8 +583,6 @@
 static const struct driver_info	rndis_info = {
 	.description =	"RNDIS device",
 	.flags =	FLAG_ETHER | FLAG_POINTTOPOINT | FLAG_FRAMING_RN | FLAG_NO_SETINT,
-<<<<<<< HEAD
-=======
 	.bind =		rndis_bind,
 	.unbind =	rndis_unbind,
 	.status =	rndis_status,
@@ -596,7 +594,6 @@
 	.description =	"RNDIS device (poll status before control)",
 	.flags =	FLAG_ETHER | FLAG_POINTTOPOINT | FLAG_FRAMING_RN | FLAG_NO_SETINT,
 	.data =		RNDIS_DRIVER_DATA_POLL_STATUS,
->>>>>>> d762f438
 	.bind =		rndis_bind,
 	.unbind =	rndis_unbind,
 	.status =	rndis_status,
