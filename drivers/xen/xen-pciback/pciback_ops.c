--- conflicted
+++ resolved
@@ -227,14 +227,9 @@
 	/*
 	 * PCI_COMMAND_MEMORY must be enabled, otherwise we may not be able
 	 * to access the BARs where the MSI-X entries reside.
-<<<<<<< HEAD
-	 */
-	pci_read_config_word(dev, PCI_COMMAND, &cmd);
-=======
 	 * But VF devices are unique in which the PF needs to be checked.
 	 */
 	pci_read_config_word(pci_physfn(dev), PCI_COMMAND, &cmd);
->>>>>>> b562e44f
 	if (dev->msi_enabled || !(cmd & PCI_COMMAND_MEMORY))
 		return -ENXIO;
 
@@ -392,11 +387,7 @@
 	if (op->cmd == XEN_PCI_OP_enable_msix && op->err == 0) {
 		unsigned int i;
 
-<<<<<<< HEAD
-		for (i = 0; i < op->value; i++)
-=======
 		for (i = 0; i < nr; i++)
->>>>>>> b562e44f
 			pdev->sh_info->op.msix_entries[i].vector =
 				op->msix_entries[i].vector;
 	}
