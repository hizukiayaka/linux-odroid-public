--- conflicted
+++ resolved
@@ -22,33 +22,11 @@
 
 ACPI_MODULE_NAME("platform");
 
-<<<<<<< HEAD
-/*
- * The following ACPI IDs are known to be suitable for representing as
- * platform devices.
- */
-static const struct acpi_device_id acpi_platform_device_ids[] = {
-
-	{ "PNP0D40" },
-	{ "VPC2004" },
-	{ "BCM4752" },
-	{ "LNV4752" },
-	{ "BCM2E1A" },
-	{ "BCM2E39" },
-	{ "BCM2E3D" },
-
-	/* Intel Smart Sound Technology */
-	{ "INT33C8" },
-	{ "80860F28" },
-
-	{ }
-=======
 static const struct acpi_device_id forbidden_id_list[] = {
 	{"PNP0000", 0},	/* PIC */
 	{"PNP0100", 0},	/* Timer */
 	{"PNP0200", 0},	/* AT DMA Controller */
 	{"", 0},
->>>>>>> 48459340
 };
 
 /**
@@ -74,12 +52,9 @@
 	/* If the ACPI node already has a physical device attached, skip it. */
 	if (adev->physical_node_count)
 		return NULL;
-<<<<<<< HEAD
-=======
 
 	if (!acpi_match_device_ids(adev, forbidden_id_list))
 		return ERR_PTR(-EINVAL);
->>>>>>> 48459340
 
 	INIT_LIST_HEAD(&resource_list);
 	count = acpi_dev_get_resources(adev, &resource_list, NULL, NULL);
@@ -137,24 +112,4 @@
 
 	kfree(resources);
 	return pdev;
-<<<<<<< HEAD
-}
-
-static int acpi_platform_attach(struct acpi_device *adev,
-				const struct acpi_device_id *id)
-{
-	acpi_create_platform_device(adev);
-	return 1;
-}
-
-static struct acpi_scan_handler platform_handler = {
-	.ids = acpi_platform_device_ids,
-	.attach = acpi_platform_attach,
-};
-
-void __init acpi_platform_init(void)
-{
-	acpi_scan_add_handler(&platform_handler);
-=======
->>>>>>> 48459340
 }